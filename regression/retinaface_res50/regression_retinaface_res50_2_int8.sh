--- conflicted
+++ resolved
@@ -47,16 +47,6 @@
     retinaface_res50-opt-post-cali.mlir \
     -o retinaface_res50-int8.mlir
 
-<<<<<<< HEAD
-# dump all tensor
-# Pre-Quantization fp32 result
-mlir-tpu-interpreter retinaface_res50-opt.mlir \
-    --tensor-in retinaface_res50_in_fp32.npz \
-    --tensor-out retinaface_res50_opt_out_fp32.npz \
-    --dump-all-tensor=retinaface_res50_opt_tensor_all_fp32.npz
-
-# Post-Quantization int8 result
-=======
 # Quantization
 mlir-opt \
     --quant-int8 \
@@ -68,7 +58,6 @@
     -o retinaface_res50-int8.mlir
 
 # Interpreter int8 result
->>>>>>> 77134fbe
 mlir-tpu-interpreter retinaface_res50-int8.mlir \
     --tensor-in retinaface_res50_in_fp32.npz \
     --tensor-out retinaface_res50_out_dequant_int8.npz \
