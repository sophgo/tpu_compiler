#!/bin/bash
set -e

DIR="$( cd "$(dirname "$0")" ; pwd -P )"

echo "$0 net=$NET"

tpuc-opt ${NET}_opt_fp32.mlir \
    ${ENABLE_CALI_OVERWRITE_THRESHOLD_FORWARD} \
    --import-calibration-table \
    --calibration-table ${CALI_TABLE} \
    --assign-chip-name \
    --chipname ${SET_CHIP_NAME} \
    --tpu-quant \
    --print-tpu-op-info \
    --tpu-op-info-filename ${NET}_op_info_int8.csv \
    -o ${NET}_quant_int8.mlir

$DIR/../mlir_to_cvimodel.sh \
   -i ${NET}_quant_int8.mlir \
   -o ${NET}_int8.cvimodel

model_runner \
    --dump-all-tensors \
    --input ${NET}_in_fp32.npz \
    --model ${NET}_int8.cvimodel \
    --output ${NET}_cmdbuf_out_all_int8.npz

<<<<<<< HEAD
tpuc-interpreter ${NET}_quant_int8.mlir \
=======
if [ ${DO_POSTPROCESS} -eq 1 ]; then
  /bin/bash $POSTPROCESS_SCRIPT ${NET}_cmdbuf_out_all_int8.npz ${OUTPUTS}_dequant
fi

mlir-tpu-interpreter ${NET}_quant_int8.mlir \
>>>>>>> 279ff17f
    --tensor-in ${NET}_in_fp32.npz \
    --tensor-out ${NET}_out_int8.npz \
    --dump-all-tensor=${NET}_tensor_all_int8.npz

if [ ! -z ${TOLERANCE_INT8_MULTIPLER} ]; then
cvi_npz_tool.py compare \
    ${NET}_tensor_all_int8.npz \
    ${NET}_blobs.npz \
    --op_info ${NET}_op_info_int8.csv \
    --dequant \
    --stats_int8_tensor \
    --except ${EXCEPTS} \
    --tolerance=${TOLERANCE_INT8_MULTIPLER} -vv
fi

cvi_npz_tool.py compare \
    ${NET}_cmdbuf_out_all_int8.npz \
    ${NET}_tensor_all_int8.npz \
    --op_info ${NET}_op_info_int8.csv

if [ ! -z $CVIMODEL_REL_PATH -a -d $CVIMODEL_REL_PATH ]; then
  if [ $BATCH_SIZE -eq 1 ]; then
    cp ${NET}_in_fp32.npz $CVIMODEL_REL_PATH
    mv ${NET}_int8.cvimodel $CVIMODEL_REL_PATH/${NET}.cvimodel
    cp ${NET}_cmdbuf_out_all_int8.npz $CVIMODEL_REL_PATH/${NET}_out_all.npz
  else
    cp ${NET}_in_fp32.npz $CVIMODEL_REL_PATH/${NET}_bs${BATCH_SIZE}_in_fp32.npz
    mv ${NET}_int8.cvimodel $CVIMODEL_REL_PATH/${NET}_bs${BATCH_SIZE}.cvimodel
    cp ${NET}_cmdbuf_out_all_int8.npz $CVIMODEL_REL_PATH/${NET}_bs${BATCH_SIZE}_out_all.npz
  fi
fi

echo $0 PASSED<|MERGE_RESOLUTION|>--- conflicted
+++ resolved
@@ -26,15 +26,11 @@
     --model ${NET}_int8.cvimodel \
     --output ${NET}_cmdbuf_out_all_int8.npz
 
-<<<<<<< HEAD
-tpuc-interpreter ${NET}_quant_int8.mlir \
-=======
 if [ ${DO_POSTPROCESS} -eq 1 ]; then
   /bin/bash $POSTPROCESS_SCRIPT ${NET}_cmdbuf_out_all_int8.npz ${OUTPUTS}_dequant
 fi
 
-mlir-tpu-interpreter ${NET}_quant_int8.mlir \
->>>>>>> 279ff17f
+tpuc-interpreter ${NET}_quant_int8.mlir \
     --tensor-in ${NET}_in_fp32.npz \
     --tensor-out ${NET}_out_int8.npz \
     --dump-all-tensor=${NET}_tensor_all_int8.npz
