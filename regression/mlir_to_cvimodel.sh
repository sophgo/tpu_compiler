--- conflicted
+++ resolved
@@ -64,12 +64,8 @@
 optimized_mlir="_lower_opt_$mlir_file"
 final_mlir="_final_$mlir_file"
 
-<<<<<<< HEAD
+set -x
 tpuc-opt $mlir_file \
-=======
-set -x
-mlir-opt $mlir_file \
->>>>>>> 279ff17f
     --tpu-lower \
     --dequant-results-to-fp32=$dequant_to_fp32 \
     --reorder-op \
