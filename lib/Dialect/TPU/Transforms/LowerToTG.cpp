--- conflicted
+++ resolved
@@ -1394,15 +1394,12 @@
   }
 }
 
-<<<<<<< HEAD
-Value tpu::ReciprocalOp::convertToTG() {
-=======
-Value *tpu::ReQuantOp::convertToTG() {
+Value tpu::ReQuantOp::convertToTG() {
   LLVM_DEBUG(llvm::errs() << "lowerToTG: " << getOperationName() << " ["
                           << getOpName() << "]\n";);
   Operation *op = this->getOperation();
   auto builder = Builder(op->getContext());
-  std::vector<Value *> operands;
+  std::vector<Value> operands;
   std::vector<NamedAttribute> attrs;
   operands.push_back(input());
 
@@ -1418,13 +1415,12 @@
       builder.getNamedAttr("qscale", qscaleAttr()));
 
   auto newOp = OpBuilder(op).create<tpu::TG_ReQuantOp>(
-      op->getLoc(), getResult()->getType(), ArrayRef<Value *>{operands},
+      op->getLoc(), getResult().getType(), ArrayRef<Value>{operands},
       ArrayRef<NamedAttribute>{attrs});
   return newOp.getResult();
 }
 
-Value *tpu::ReciprocalOp::convertToTG() {
->>>>>>> 279ff17f
+Value tpu::ReciprocalOp::convertToTG() {
   LLVM_DEBUG(llvm::errs() << "lowerToTG: " << getOperationName()
                << " [" << getOpName() << "]\n";);
   Operation *op = this->getOperation();
@@ -1515,17 +1511,14 @@
   llvm_unreachable("unsupported type");
 }
 
-<<<<<<< HEAD
-Value tpu::ShuffleChannelOp::convertToTG() {
-=======
-Value *tpu::ReverseOp::convertToTG() {
+Value tpu::ReverseOp::convertToTG() {
   LLVM_DEBUG(llvm::errs() << "lowerToTG: " << getOperationName() << " ["
                           << getOpName() << "]\n";);
   Operation *op = this->getOperation();
   auto builder = Builder(op->getContext());
   //   TensorFile *wTF = getWeightTensorFile(op);
 
-  std::vector<Value *> operands;
+  std::vector<Value> operands;
   operands.push_back(input());
 
   std::vector<NamedAttribute> attrs;
@@ -1535,20 +1528,19 @@
   if (getOpQuant() == "INT8") {
     assert(getOpQuantParamType() == "NONE");
     auto newOp = OpBuilder(op).create<tpu::TG_INT8_ReverseOp>(
-        op->getLoc(), getResult()->getType(), ArrayRef<Value *>{operands},
+        op->getLoc(), getResult().getType(), ArrayRef<Value>{operands},
         ArrayRef<NamedAttribute>{attrs});
     return newOp.getResult();
   } else if (getOpQuant() == "BF16") {
     auto newOp = OpBuilder(op).create<tpu::TG_BF16_ReverseOp>(
-        op->getLoc(), getResult()->getType(), ArrayRef<Value *>{operands},
-        ArrayRef<NamedAttribute>{attrs});
-    return newOp.getResult();
-  }
-  llvm_unreachable("unsupported type");
-}
-
-Value *tpu::ShuffleChannelOp::convertToTG() {
->>>>>>> 279ff17f
+        op->getLoc(), getResult().getType(), ArrayRef<Value>{operands},
+        ArrayRef<NamedAttribute>{attrs});
+    return newOp.getResult();
+  }
+  llvm_unreachable("unsupported type");
+}
+
+Value tpu::ShuffleChannelOp::convertToTG() {
   LLVM_DEBUG(llvm::errs() << "lowerToTG: " << getOperationName()
                << " [" << getOpName() << "]\n";);
   Operation *op = this->getOperation();
@@ -3013,15 +3005,9 @@
 
       // lower bias
       if ( !isTensorNone(fcOp.bias()) ) {
-<<<<<<< HEAD
         auto biasOp = cast<tpu::LoadWeightOp>(fcOp.bias().getDefiningOp());
-        // per-tensor mode, bias is INT16
-        assert(biasOp.storage() == "INT16");
-=======
-        auto biasOp = cast<tpu::LoadWeightOp>(fcOp.bias()->getDefiningOp());
         // per-tensor mode, bias is INT32
         assert(biasOp.storage() == "INT32");
->>>>>>> 279ff17f
         std::vector<int64_t> shape;
         int64_t size;
         getTensorShapeAndSize(fcOp.bias(), shape, size);
