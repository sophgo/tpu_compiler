--- conflicted
+++ resolved
@@ -1432,11 +1432,6 @@
             "lowered", filter_int8, shape, "INT8", wTF);
         filterOp.setAttr("lowered", rewriter.getBoolAttr(true));
       }
-<<<<<<< HEAD
-
-
-=======
->>>>>>> b205b6ec
     } else if (getOpQuant(op) == "BF16") {
       // lower filter
       {
