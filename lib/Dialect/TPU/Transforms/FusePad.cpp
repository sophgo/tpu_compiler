--- conflicted
+++ resolved
@@ -198,12 +198,6 @@
     auto pad_n_end = pads[4];
     auto pad_c_end = pads[5];
 
-<<<<<<< HEAD
-    if (const_val != 0)
-      return failure();
-
-=======
->>>>>>> 279ff17f
     if (pad_n_begin != 0 || pad_n_end != 0 ||
         pad_c_begin != 0 || pad_c_end != 0)
       return failure();
@@ -262,7 +256,7 @@
       }
     }
     LLVM_DEBUG(llvm::errs() << "fused pad op: " << getOpName(op)
-                            << " to op:" << getOpName(op->getOperand(0)->getDefiningOp()) << "\n";);
+                            << " to op:" << getOpName(op->getOperand(0).getDefiningOp()) << "\n";);
     rewriter.replaceOp(op, {op->getOperand(0)});
     return success();
   }
