//===- TpuOpStats.cpp - Implementation of TPU Op Stats ---------===//
//
// Copyright 2019 The MLIR Authors.
//
// Licensed under the Apache License, Version 2.0 (the "License");
// you may not use this file except in compliance with the License.
// You may obtain a copy of the License at
//
//   http://www.apache.org/licenses/LICENSE-2.0
//
// Unless required by applicable law or agreed to in writing, software
// distributed under the License is distributed on an "AS IS" BASIS,
// WITHOUT WARRANTIES OR CONDITIONS OF ANY KIND, either express or implied.
// See the License for the specific language governing permissions and
// limitations under the License.
// =============================================================================
//
// This file implements the TPU dialect OP Stats pass.
//
//===----------------------------------------------------------------------===//

#include "mlir/Dialect/TPU/TPUDialect.h"
#include "mlir/Dialect/TPU/TPUOperationSupport.h"
#include "mlir/Dialect/TPU/TPUTensorSupport.h"
#include "mlir/Dialect/TPU/Passes.h"
#include "mlir/IR/BlockAndValueMapping.h"
#include "mlir/IR/Builders.h"
#include "mlir/IR/StandardTypes.h"
#include "mlir/IR/PatternMatch.h"
#include "mlir/Pass/Pass.h"
#include "mlir/Support/TensorFile.h"
#include "mlir/Support/FileUtilities.h"
#include "llvm/Support/raw_ostream.h"
#include "llvm/Support/Debug.h"
#include "llvm/Support/CommandLine.h"
#include "llvm/Support/Path.h"
#include "llvm/ADT/StringRef.h"
#include "llvm/Support/MemoryBuffer.h"
#include "llvm/Support/ToolOutputFile.h"

using namespace mlir;

template<typename T>
static void transposeConvolutionFilter(std::vector<T> &w, std::vector<int64_t> &s) {
  assert(s.size() == 4);
  int oc = s[0];
  int ic = s[1];
  int ks = s[2] * s[3];
  std::vector<T> w_t(w.size());
  if (ks == 1) {
    return;
  } else {
    // for other conv, transpose ic <-> kh*kw
    for (int i = 0; i < oc; i++) {
      for (int j = 0; j < ic; j++) {
        for (int k = 0; k < ks; k++) {
          w_t[i * ic * ks + k * ic + j] = w[i * ic * ks + j * ks + k];
        }
      }
    }
  }
  w.assign(w_t.begin(), w_t.end());
}

template<typename T>
static void transposeFullyConnectedFilter(std::vector<T> &w, std::vector<int64_t> &s) {
  assert(s.size() == 2);
  int row = s[0];
  int col = s[1];
  std::vector<T> w_t(w.size());
  for (int i = 0; i < row; i++) {
    for (int j = 0; j < col; j++) {
      w_t[j * row + i] = w[i * col  + j];
    }
  }
  w.assign(w_t.begin(), w_t.end());
}

static void transposeBiasInt16(std::vector<int16_t> &w_int16) {
  int8_t *ptr = reinterpret_cast<int8_t *>(w_int16.data());
  std::vector<int8_t> w(ptr, ptr + w_int16.size() * sizeof(int16_t));
  std::vector<int8_t> w_t(w.size());
  for (size_t i = 0; i < w_int16.size(); i++) {
    for (size_t j = 0; j < 2; j++) {
      w_t[j * w_int16.size() + i] = w[i * 2 + j];
    }
  }
  memcpy(ptr, w_t.data(), w_t.size());
}

namespace {

struct TpuLoadWeightOpPattern : public RewritePattern {
  TpuLoadWeightOpPattern(MLIRContext *context, TensorFile *weightTensorFile,
      llvm::raw_fd_ostream *weightBinaryFile, llvm::raw_ostream &map_os,
      size_t alignment)
      : RewritePattern("tpu.load_weight", 1, context),
        weightTensorFile_(weightTensorFile),
        weightBinaryFile_(weightBinaryFile),
        map_os_(map_os),
        alignment_(alignment) {}

  PatternMatchResult matchAndRewrite(Operation *op,
                                     PatternRewriter &rewriter) const override {
    auto weightOp = cast<tpu::LoadWeightOp>(op);
    if (weightOp.offset().hasValue()) {
      // assigned already
      return matchFailure();
    }

    // read the tensor
    auto tensor_name = weightOp.name().getValue();

    auto type = weightOp.getResult()->getType().cast<TensorType>();
    auto curPos = weightBinaryFile_->tell();
    size_t size = 0;
    if (weightOp.storage() == "INT8") {
      std::vector<int8_t> weight_int8;
      if (!weightOp.lowered()) {
        // to be removed
        auto weight = weightTensorFile_->readTensor<float>(tensor_name, type);
        size = weight->size();
        weight_int8.assign(weight->begin(), weight->end());

        // hw design needs transpose on filters
        // transpose if this is conv filter weight
        // TODO: this is tricky, we assume any 4 dim weight tensor is a conv filter
        std::vector<int64_t> shape = type.getShape();

        if (shape.size() == 5) {
          // FIXME: check this weight is belonging to conv
          std::vector<int64_t> _shape(shape.begin(), shape.end());
          shape.clear();

          // reshape it
          shape.push_back(_shape[0] * _shape[1]);

          // index [0] [1] is batch
          for(uint64_t i = 2; i < _shape.size(); i++) {
            shape.push_back(_shape[i]);
          }
          transposeConvolutionFilter<int8_t>(weight_int8, shape);
        } else if (shape.size() == 4) {
          transposeConvolutionFilter<int8_t>(weight_int8, shape);
        } else if (shape.size() == 2) {
          // TODO: this is tricky, we assume any 2 dim weight tensor is a fc
          // filter
          transposeFullyConnectedFilter<int8_t>(weight_int8, shape);
        }
      } else {
        auto weight = weightTensorFile_->readTensor<int8_t>(tensor_name, type);
        weight_int8.assign(weight->begin(), weight->end());
        size = weight_int8.size();
      }

      // pad to alignment
      if ( weight_int8.size() % alignment_ ) {
        size_t pad = alignment_ - (weight_int8.size() % alignment_);
        for (size_t i = 0; i < pad; ++i) {
          weight_int8.push_back(-128); // assign a special value for debugging
        }
      }
      weightBinaryFile_->write(reinterpret_cast<const char*>(weight_int8.data()),
          weight_int8.size() * sizeof(int8_t));
    } else if (weightOp.storage() == "UINT8") {
      // UINT8 is used for packed per-channel info or LUT table
      std::vector<uint8_t> weight_uint8;
      if (!weightOp.lowered()) {
        auto weight = weightTensorFile_->readTensor<float>(tensor_name, type);
        size = weight->size();
        // cast into int8
        weight_uint8.assign(weight->begin(), weight->end());
      } else {
        auto weight = weightTensorFile_->readTensor<uint8_t>(tensor_name, type);
        weight_uint8.assign(weight->begin(), weight->end());
        size = weight_uint8.size();
      }
      // pad to alignment
      if ( weight_uint8.size() % alignment_ ) {
        size_t pad = alignment_ - (weight_uint8.size() % alignment_);
        for (size_t i = 0; i < pad; ++i) {
          weight_uint8.push_back(0xff); // assign a special value for debugging
        }
      }
      weightBinaryFile_->write(reinterpret_cast<const char*>(weight_uint8.data()),
          weight_uint8.size() * sizeof(uint8_t));
    } else if (weightOp.storage() == "INT16") {
      // INT16 is used for bias in INT8 per-tensor mode
      // after lowering, this should be UINT16 already
      assert (!weightOp.lowered());
      // to be removed
      auto weight = weightTensorFile_->readTensor<float>(tensor_name, type);
      // cast into int8
      std::vector<int16_t> weight_int16(weight->begin(), weight->end());
      // bias are also transposed
      transposeBiasInt16(weight_int16);
      size = weight_int16.size() * sizeof(int16_t);

      // pad to alignment
      if ( (weight_int16.size()*sizeof(int16_t)) % alignment_ ) {
        size_t pad = ( alignment_ - ( weight_int16.capacity() % alignment_ ) )
                     / sizeof(uint16_t);
        for (size_t i = 0; i < pad; ++i) {
          weight_int16.push_back(-32768); // assign a special value for debugging
        }
      }
      weightBinaryFile_->write(reinterpret_cast<const char*>(weight_int16.data()),
          weight_int16.size() * sizeof(int16_t));
<<<<<<< HEAD
    }else if (weightOp.storage() == "UINT16") {
      auto weight = weightTensorFile_->readTensor<float>(tensor_name, type);
      size = weight->size();
      std::vector<uint16_t> weight_bf16(weight->begin(), weight->end());

      // pad to alignment
      if ((weight_bf16.size() * sizeof(uint16_t)) % alignment_) {
        size_t pad = (alignment_ - (weight_bf16.capacity() % alignment_)) /
                     sizeof(uint16_t);
        for (size_t i = 0; i < pad; ++i) {
          weight_bf16.push_back(0xffff); // assign a special value for debugging
        }
      }
      weightBinaryFile_->write(
          reinterpret_cast<const char *>(weight_bf16.data()),
          weight_bf16.size() * sizeof(uint16_t));
    }else if (weightOp.storage() == "BF16") {
=======
    } else if (weightOp.storage() == "UINT16") {
      // this is NOT BF16 (BF16 uses `BF16` directly)
      // this is for lowered and transposed INT16 bias
      assert(weightOp.lowered());
>>>>>>> ec40edf1
      auto weight = weightTensorFile_->readTensor<uint16_t>(tensor_name, type);
      size = weight->size();
      std::vector<uint16_t> weight_uint16(weight->begin(), weight->end());
      size = weight_uint16.size() * sizeof(uint16_t);

      // pad to alignment
      if ((weight_uint16.size() * sizeof(uint16_t)) % alignment_) {
        size_t pad = (alignment_ - (weight_uint16.capacity() % alignment_)) /
                     sizeof(uint16_t);
        for (size_t i = 0; i < pad; ++i) {
          weight_uint16.push_back(0xffff); // assign a special value for debugging
        }
      }
      weightBinaryFile_->write(
          reinterpret_cast<const char *>(weight_uint16.data()),
          weight_uint16.size() * sizeof(uint16_t));
    } else if (weightOp.storage() == "BF16") {
      std::vector<uint16_t> weight_bf16;
      auto weight = weightTensorFile_->readTensor<uint16_t>(tensor_name, type);
      weight_bf16.assign(weight->begin(), weight->end());

      if (!weightOp.lowered()) {
        // hw design needs transpose on filters
        // transpose if this is conv filter weight
        // TODO: this is tricky, we assume any 4 dim weight tensor is a conv filter
        std::vector<int64_t> shape = type.getShape();
        if (shape.size() == 4) {
          if (!strncmp(weightOp.name().getValue().data(), "Tanh_", 2)) {
            // FIXME: not hardcode check, plz ref op type
            //llvm::errs() << "skip " << weightOp.name() << "\n";
          }
          else {
            transposeConvolutionFilter<uint16_t>(weight_bf16, shape);
          }
        }
        // TODO: this is tricky, we assume any 2 dim weight tensor is a fc filter
        if (shape.size() == 2) {
          transposeFullyConnectedFilter<uint16_t>(weight_bf16, shape);
        }
        // TODO: this is even more tricky (FIXME asap), assume 1 dim tensor is bias
        // for bm1880v2, bias is fp32, but store as 2 separate stripe
        // one for high 16-bit, one for low-16 bit
        // we use the quantized bf16 bias as high 16-bit, and add a zero stripe low 16-bit
        if (shape.size() == 1) {
          size_t sz = weight_bf16.size();
          for (size_t i = 0; i < sz; ++i) {
            weight_bf16.push_back(0x0000);
          }
        }
      }
      size = weight_bf16.size() * sizeof(uint16_t);

      // pad to alignment
      if ( (weight_bf16.size()* sizeof(uint16_t)) % alignment_ ) {
        size_t pad = ( alignment_ - ( weight_bf16.capacity() % alignment_ ) )
                     / sizeof(uint16_t);
        for (size_t i = 0; i < pad; ++i) {
          weight_bf16.push_back(0xffff); // assign a special value for debugging
        }
      }
      weightBinaryFile_->write(reinterpret_cast<const char*>(weight_bf16.data()),
          weight_bf16.size() * sizeof(uint16_t));
    } else if (weightOp.storage() == "UINT32") {
      // UINT32 is for lowered Conv Bias
      // 1. Per-Channel (no mulitplier) Conv Bias is supposed to be INT32
      // after transpose, it is stored in striped way (NOT sure yet)
      // 2. BF16 Conv Bias is supposed to be FP32
      // 1880v2 requires storing fp32 into a 2 stripes 16-bit way
      // one stripe for high 16-bit, and one for low 16-bit
      // after the lowering, we store the data as `UINT32`
      assert (weightOp.lowered());
      std::vector<uint32_t> weight_uint32;
      auto weight = weightTensorFile_->readTensor<uint32_t>(tensor_name, type);
      weight_uint32.assign(weight->begin(), weight->end());
      size = weight_uint32.size() * sizeof(uint32_t);

      // pad to alignment
      if ( (weight_uint32.size()* sizeof(uint32_t)) % alignment_ ) {
        size_t pad = ( alignment_ - ( weight_uint32.capacity() % alignment_ ) )
                     / sizeof(uint32_t);
        for (size_t i = 0; i < pad; ++i) {
          weight_uint32.push_back(0xffffffff); // assign a special value for debugging
        }
      }
      weightBinaryFile_->write(reinterpret_cast<const char*>(weight_uint32.data()),
          weight_uint32.size() * sizeof(uint32_t));
    } else if (weightOp.storage() == "FP32") {
      assert(0);
    } else if (weightOp.storage() == "NONE") {
      return matchSuccess();
    } else {
      llvm::errs() << tensor_name << " weight storage type "
                   << weightOp.storage() << "\n";
      assert(0 && "not supported weight storage type");
    }

    auto newPos = weightBinaryFile_->tell();
    map_os_ << tensor_name << "," << llvm::format_hex(curPos, 10) << "\n";

    llvm::errs() << llvm::format("[%-36s][%8d] : [ ",
                                 tensor_name.str().c_str(), size)
                 << llvm::format_hex(curPos, 10) << " --> "
                 << llvm::format_hex(newPos, 10) << " ]\n";

    // assign the address to weightOp
    weightOp.setAttr("offset", rewriter.getI64IntegerAttr(curPos));

    return matchSuccess();
  }

  TensorFile *weightTensorFile_;
  llvm::raw_fd_ostream *weightBinaryFile_;
  llvm::raw_ostream &map_os_;
  size_t alignment_;
};

static llvm::cl::opt<size_t> clWeightAlignment(
    "tpu-weight-address-align",
    llvm::cl::desc("Specify the alignment for weight"),
    llvm::cl::init(16));

static llvm::cl::opt<std::string> clWeightMapFilename(
    "tpu-weight-map-filename",
    llvm::cl::desc("record weight offset with its name into a csv map file"),
    llvm::cl::init("-"));

static llvm::cl::opt<std::string> clWeightBinFilename(
    "tpu-weight-bin-filename",
    llvm::cl::desc("weight bin filename"),
    llvm::cl::init("-"));

class AssignWeightAddressPass : public FunctionPass<AssignWeightAddressPass> {
public:
  explicit AssignWeightAddressPass(llvm::raw_ostream &os = llvm::errs()) : os(os) {}

  void runOnFunction() override {
    auto fn = getFunction();
    //OpBuilder b(fn.getBody());

    // find tensor filename
    llvm::StringRef filename_npz;
    fn.walk([&](tpu::LoadFileOp op) {
      filename_npz = op.getAttrOfType<StringAttr>("filename").getValue();
      llvm::errs() << "LoadFileOp filename " << filename_npz << "\n";
      // NOTE: we didn't assign the LoadFile filename to .bin file
      // keep with npz file so that we can still run interpreter
    });
    auto weightTensorFile = openTensorFile(filename_npz);

    // create a bin file
    std::error_code ec;
    assert(clWeightBinFilename != "-");
    llvm::raw_fd_ostream weightBinaryFile(clWeightBinFilename, ec);

    // create a map file
    std::unique_ptr<llvm::ToolOutputFile> weightMapFile = nullptr;
    if (clWeightMapFilename != "-") {
      std::string errorMessage;
      weightMapFile = openOutputFile(clWeightMapFilename, &errorMessage);
      if (!weightMapFile) {
        llvm::errs() << errorMessage << "\n";
        exit(1);
      }
    }

    OwningRewritePatternList patterns;
    auto *context = &getContext();
    // assign address and generate bin file
    patterns.insert<TpuLoadWeightOpPattern>(context, weightTensorFile.get(),
        &weightBinaryFile, weightMapFile->os(), clWeightAlignment);
    applyPatternsGreedily(fn, patterns);

    weightBinaryFile.close();

    if (weightMapFile) {
      weightMapFile->keep();
    }
  }

private:
  llvm::raw_ostream &os;
};

} // namespace

std::unique_ptr<OpPassBase<FuncOp>> mlir::createAssignWeightAddressPass() {
  return std::make_unique<AssignWeightAddressPass>();
}

static PassRegistration<AssignWeightAddressPass>
    pass("assign-weight-address",
         "Convert .npz weight file into a .bin file, "
         "and assign weight address to each load weight op");<|MERGE_RESOLUTION|>--- conflicted
+++ resolved
@@ -206,30 +206,10 @@
       }
       weightBinaryFile_->write(reinterpret_cast<const char*>(weight_int16.data()),
           weight_int16.size() * sizeof(int16_t));
-<<<<<<< HEAD
-    }else if (weightOp.storage() == "UINT16") {
-      auto weight = weightTensorFile_->readTensor<float>(tensor_name, type);
-      size = weight->size();
-      std::vector<uint16_t> weight_bf16(weight->begin(), weight->end());
-
-      // pad to alignment
-      if ((weight_bf16.size() * sizeof(uint16_t)) % alignment_) {
-        size_t pad = (alignment_ - (weight_bf16.capacity() % alignment_)) /
-                     sizeof(uint16_t);
-        for (size_t i = 0; i < pad; ++i) {
-          weight_bf16.push_back(0xffff); // assign a special value for debugging
-        }
-      }
-      weightBinaryFile_->write(
-          reinterpret_cast<const char *>(weight_bf16.data()),
-          weight_bf16.size() * sizeof(uint16_t));
-    }else if (weightOp.storage() == "BF16") {
-=======
     } else if (weightOp.storage() == "UINT16") {
       // this is NOT BF16 (BF16 uses `BF16` directly)
       // this is for lowered and transposed INT16 bias
       assert(weightOp.lowered());
->>>>>>> ec40edf1
       auto weight = weightTensorFile_->readTensor<uint16_t>(tensor_name, type);
       size = weight->size();
       std::vector<uint16_t> weight_uint16(weight->begin(), weight->end());
