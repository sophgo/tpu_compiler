--- conflicted
+++ resolved
@@ -341,7 +341,6 @@
         AssignGAddrTGInt8Pattern<tpu::TG_INT8_CropOp>,
         AssignGAddrTGInt8Pattern<tpu::TG_INT8_PT_DeConv2DOp>,
         AssignGAddrTGInt8Pattern<tpu::TG_INT8_PC_DeConv2DOp>,
-        AssignGAddrTGInt8Pattern<tpu::TG_INT8_DivOp>,
         AssignGAddrTGInt8Pattern<tpu::TG_INT8_EltwiseAddOp>,
         AssignGAddrTGInt8Pattern<tpu::TG_INT8_EltwiseMaxOp>,
         AssignGAddrTGInt8Pattern<tpu::TG_INT8_EltwiseMulOp>,
@@ -353,11 +352,6 @@
         AssignGAddrTGInt8Pattern<tpu::TG_INT8_PoolMax2DOp>,
         AssignGAddrTGInt8Pattern<tpu::TG_INT8_ShuffleChannelOp>,
         AssignGAddrTGInt8Pattern<tpu::TG_INT8_PReluOp>,
-<<<<<<< HEAD
-        AssignGAddrTGInt8Pattern<tpu::TG_INT8_SigmoidOp>,
-        AssignGAddrTGInt8Pattern<tpu::TG_INT8_SqrtOp>,
-=======
->>>>>>> 5b50ab25
         AssignGAddrTGInt8Pattern<tpu::TG_INT8_UpsampleOp>,
 
         // tg bf16 ops
@@ -366,22 +360,17 @@
         AssignGAddrTGBf16Pattern<tpu::TG_BF16_Conv2DOp>,
         AssignGAddrTGBf16Pattern<tpu::TG_BF16_CropOp>,
         AssignGAddrTGBf16Pattern<tpu::TG_BF16_DeConv2DOp>,
-        AssignGAddrTGBf16Pattern<tpu::TG_BF16_DivOp>,
         AssignGAddrTGBf16Pattern<tpu::TG_BF16_EltwiseAddOp>,
         AssignGAddrTGBf16Pattern<tpu::TG_BF16_EltwiseMaxOp>,
         AssignGAddrTGBf16Pattern<tpu::TG_BF16_EltwiseMulOp>,
         AssignGAddrTGBf16Pattern<tpu::TG_BF16_FullyConnectedOp>,
         AssignGAddrTGBf16Pattern<tpu::TG_BF16_LeakyReluOp>,
+        //AssignGAddrTGInt8Pattern<tpu::TG_BF16_LutOp>,
         AssignGAddrTGBf16Pattern<tpu::TG_BF16_PermuteOp>,
         AssignGAddrTGBf16Pattern<tpu::TG_BF16_PoolAvg2DOp>,
         AssignGAddrTGBf16Pattern<tpu::TG_BF16_PoolMax2DOp>,
         AssignGAddrTGBf16Pattern<tpu::TG_BF16_PReluOp>,
         AssignGAddrTGBf16Pattern<tpu::TG_BF16_ShuffleChannelOp>,
-<<<<<<< HEAD
-        AssignGAddrTGBf16Pattern<tpu::TG_BF16_SigmoidOp>,
-        AssignGAddrTGBf16Pattern<tpu::TG_BF16_SqrtOp>,
-=======
->>>>>>> 5b50ab25
         AssignGAddrTGBf16Pattern<tpu::TG_BF16_UpsampleOp>
 
         >(context, &pos, neuronMapFile->os(), clNeuronAlignment);
