--- conflicted
+++ resolved
@@ -210,720 +210,7 @@
     return success();
   }
 
-<<<<<<< HEAD
-  if (auto op = dyn_cast<tpu::ConcatOp>(opInst)) {
-    LLVM_DEBUG(llvm::errs() << "concat ConcatOp" << "\n";);
-    int num = op.getOperation()->getNumOperands();
-    gaddr_t input_gaddrs[num];
-
-    auto axis = op.dimension().getLimitedValue();
-    #define SHAPE_DIM 4
-    int output_dim[SHAPE_DIM];
-    LLVM_DEBUG(llvm::errs() << "concat num :" << num << "\n";);
-    LLVM_DEBUG(llvm::errs() << "concat axis :" << axis << "\n";);
-    int32_t input_dims[num * SHAPE_DIM];
-    int output_dim_size;
-    std::vector<int64_t> shape = op.res()->getType().cast<TensorType>().getShape();
-    output_dim[0] = shape[0];
-    output_dim[1] = shape[1];
-    output_dim[2] = shape[2];
-    output_dim[3] = shape[3];
-    output_dim_size = shape.size();
-
-    for ( int i = 0; i < num; i++) {
-      int32_t n, c, h, w;
-      input_gaddrs[i] = getPreviousOpAddress(op, i);
-      std::vector<int64_t> shape =  op.getOperand(i)->getType().cast<TensorType>().getShape();
-      n = shape[0];
-      c = shape[1];
-      h = shape[2];
-      w = shape[3];
-      input_dims[i] = shape[axis];
-      LLVM_DEBUG(llvm::errs() << "shape n:" << n << " c:" << c << " h:"<< h << " w:"<< w <<"\n";);
-    }
-    gaddr_t output_gaddr = op.offset().getValue().getLimitedValue();
-
-    int layer_id = op.layer_id().getValue().getLimitedValue();
-    LLVM_DEBUG(llvm::errs() << "Concat id=" << layer_id << "\n";);
-    LLVM_DEBUG(llvm::errs() << "Concat quant=" << op.quant() << "\n";);
-
-    if (op.quant() == "INT8") {
-
-      std::vector<float> threshold_x(num);
-      float threshold_y;
-      // determine multiplier and rshift according each threshold_x
-      // scale[i] = threshold_x[i] / threshold_y
-      // each scale will be implemented by hardware as
-      // scale[i] = multiplier / (1 << rshift)
-      // find a rshift, that put max(multiplier) into range (64, 127)
-      int rshift;
-      int8_t multiplier[num];
-
-      for (int index = 0; index < num; ++index) {
-        // get threshold_x
-        threshold_x[index] = getPreviousOpThreshold(op, index);
-      }
-      // get threshold_y
-      threshold_y = op.threshold_y().getValue().convertToFloat();
-
-      // determine rshift for all inputs, and multiplier for each input
-      // use max threshold_x to find rshift first
-      float max_threshold_x = *std::max_element(
-          std::begin(threshold_x), std::end(threshold_x));
-      rshift = findRShiftAndMultiplierFromQScale(max_threshold_x / threshold_y);
-      for (int index = 0; index < num; ++index) {
-        float qscale = threshold_x[index] / threshold_y;
-        multiplier[index] = (int8_t)findMultiplierFromQScaleAndRShift(qscale, rshift);
-      }
-
-      int threshold_x_quantized[num];
-      int rshift_in[num];
-      for (int i = 0; i < num; ++i) {
-        threshold_x_quantized[i] = (int)multiplier[i];
-        rshift_in[i] = rshift;
-      }
-
-      bmnet_concat_fixed_forward_bmkernel(
-           *backend_ctx,
-           0, // u32 stream_id,
-           0, //u32 inst_id,
-           layer_id, // u32 layer_id,
-           nullptr, // const u32 *depends,
-           0,// u32 depends_len,
-           input_gaddrs, // gaddr_t input_gaddrs[],
-           output_gaddr, // gaddr_t output_gaddr,
-           input_dims, // int input_dims[],
-           num, //int input_num,
-           axis, // int concat_axis,
-           output_dim_size, // int output_dim_size,
-           output_dim, // int *output_dim,
-           num, // const int need_quantize_num,
-           rshift_in, // const int *right_shift_width,
-           threshold_x_quantized // const int *threshold_x_quantized
-      );
-
-    } else if (op.quant() == "BF16") {
-
-      bf16_concat_fixed_forward_bmkernel(
-          *backend_ctx,
-          0, // stream_id,
-          0, // inst_id,
-          layer_id, // layer_id,
-          nullptr, // depends
-          0, // depends_len
-          input_gaddrs, // gaddr_t ga_input[],
-          output_gaddr, // gaddr_t ga_output,
-          input_dims, // int input_dims[],
-          num, // int input_num
-          axis, // concat_axis
-          output_dim_size, //int output_dim_size
-          output_dim, //int *output_dim
-          0, //int need_quantize_num
-          0  // threshold_x_quantized,
-      );
-    } else {
-      llvm::errs() << "not support yet \n";
-      assert(0);
-    }
-    return success();
-  }
-
-
-  if (auto op = dyn_cast<tpu::Conv2DOp>(opInst)) {
-    LLVM_DEBUG(llvm::errs() << "Conv2DOp(" << op.name() << ")\n";);
-
-    bool with_bias, do_relu;
-    int n, ic, ih, iw, oc, oh, ow, g, kh, kw, sh, sw, ph, pw, dh, dw;
-    getConv2DOpParam<tpu::Conv2DOp>(op, n, ic, ih, iw, oc, oh, ow, g,
-                     kh, kw, sh, sw, ph, pw, dh, dw, with_bias, do_relu);
-
-    gaddr_t input_gaddr = getPreviousOpAddress(op);
-    gaddr_t output_gaddr = op.offset().getValue().getLimitedValue();
-    gaddr_t filter_gaddr = getWeightOpAddress(op.getOperand(1)->getDefiningOp());
-
-    int layer_id = op.layer_id().getValue().getLimitedValue();
-
-    if (op.quant() == "INT8") {
-
-      gaddr_t bias_gaddr = INVALID_GLOBAL_ADDR;
-      //int with_bias = 0;
-      if (opInst.getNumOperands() > 3) {
-        with_bias = 1;
-        bias_gaddr = getWeightOpAddress(op.getOperand(2)->getDefiningOp());
-      }
-      int rshift_opd_index = 2;
-      if (with_bias) {
-        bias_gaddr = getWeightOpAddress(op.getOperand(2)->getDefiningOp());
-        rshift_opd_index = 3;
-      }
-      int8_t rshift = getRshiftFromOperandTensor(opInst, rshift_opd_index);
-
-      bmnet_conv_parallel_fixed_forward_bmkernel(
-          *backend_ctx,
-          0, // stream_id,
-          0, // inst_id,
-          layer_id, // layer_id,
-          nullptr, // depends
-          0, // depends_len
-          input_gaddr, // input_data_gaddr,
-          output_gaddr, // output_data_gaddr,
-          filter_gaddr, // weight_data_gaddr,
-          bias_gaddr, // bias_data_gaddr,
-          INVALID_GLOBAL_ADDR, // bn_mean_data_gaddr,
-          INVALID_GLOBAL_ADDR, // bn_variance_data_gaddr,
-          INVALID_GLOBAL_ADDR,
-          INVALID_GLOBAL_ADDR,
-          n,
-          ic,
-          ih,
-          iw,
-          g, // group,
-          oc,
-          kh,
-          kw,
-          dh,
-          dw,
-          ph, // pad_h_top,
-          ph, // pad_h_bottom,
-          pw, // pad_w_left,
-          pw, // pad_w_right,
-          sh,
-          sw,
-          0, // result_add
-          with_bias, // bias_term,
-          0, // do_bn,
-          0, // do_scale,
-          0, // do_scale_bias,
-          do_relu ? 1 : 0, // do_activation,
-          1.0f, // bn_scale,
-          1e-5, // eps,
-          0, // param.activation(), method, 0 -> RELU, all others are invalide for now
-          nullptr, // activation_arg,
-          INVALID_GLOBAL_ADDR, //global_slope_gaddr,
-          false, //channel_shared,
-          0, //activation_gt_scale,
-          0, //activation_gt_rshift,
-          0, //activation_le_scale, // slope, TODO
-          0, //activation_le_rshift,
-          (int)rshift, // right_shift_width,
-          0, //bn_right_shift_width,
-          0, //scale_right_shift_width,
-          false, //use_winograd
-          0, // right_shift_array_len
-          0 // ga_per_channel
-          );
-
-    } else if (op.quant() == "INT8_MULTIPLIER") {
-
-      gaddr_t bias_gaddr = getWeightOpAddress(op.getOperand(2)->getDefiningOp());
-
-      bmnet_conv_parallel_fixed_forward_bmkernel(
-          *backend_ctx,
-          0, // stream_id,
-          0, // inst_id,
-          layer_id, // layer_id,
-          nullptr, // depends
-          0, // depends_len
-          input_gaddr, // input_data_gaddr,
-          output_gaddr, // output_data_gaddr,
-          filter_gaddr, // weight_data_gaddr,
-          bias_gaddr, // bias_data_gaddr,
-          INVALID_GLOBAL_ADDR, // bn_mean_data_gaddr,
-          INVALID_GLOBAL_ADDR, // bn_variance_data_gaddr,
-          INVALID_GLOBAL_ADDR,
-          INVALID_GLOBAL_ADDR,
-          n,
-          ic,
-          ih,
-          iw,
-          g, // group,
-          oc,
-          kh,
-          kw,
-          dh,
-          dw,
-          ph, // pad_h_top,
-          ph, // pad_h_bottom,
-          pw, // pad_w_left,
-          pw, // pad_w_right,
-          sh,
-          sw,
-          0, // result_add
-          with_bias, // bias_term,
-          0, // do_bn,
-          0, // do_scale,
-          0, // do_scale_bias,
-          do_relu ? 1 : 0, // do_activation,
-          1.0f, // bn_scale,
-          1e-5, // eps,
-          0, // param.activation(), method, 0 -> RELU, all others are invalide for now
-          nullptr, // activation_arg,
-          INVALID_GLOBAL_ADDR, //global_slope_gaddr,
-          false, //channel_shared,
-          0, //activation_gt_scale,
-          0, //activation_gt_rshift,
-          0, //activation_le_scale, // slope, TODO
-          0, //activation_le_rshift,
-          0, //(int)rshift[0], //right_shift_width,
-          0, //bn_right_shift_width,
-          0, //scale_right_shift_width,
-          false, //use_winograd
-          oc, // right_shift_array_len
-          bias_gaddr // ga_per_channel
-          );
-    } else if (op.quant() == "BF16") {
-
-      int with_bias = op.with_bias() ? 1 : 0;
-      gaddr_t bias_gaddr =
-          op.with_bias() ? getWeightOpAddress(op.getOperand(2)->getDefiningOp())
-                         : INVALID_GLOBAL_ADDR;
-      bmnet_bf16_conv_forward_kernel(
-        *backend_ctx,
-        layer_id,  // layer_id
-        input_gaddr,
-        output_gaddr,
-        filter_gaddr,
-        bias_gaddr,
-        INVALID_GLOBAL_ADDR,  // ga_bn_mean
-        INVALID_GLOBAL_ADDR, // ga_bn_variance
-        INVALID_GLOBAL_ADDR, // ga_scale
-        INVALID_GLOBAL_ADDR, // ga_scale_bias
-        n,
-        ic,
-        ih,
-        iw,
-        g, // group
-        oc,
-        kh,
-        kw,
-        dh,
-        dw,
-        ph, // pad_h_top
-        ph, // pd_h_bottom
-        pw, // pad_w_left
-        pw, // pad_w_right
-        sh,
-        sw,
-        with_bias,
-        0, // do_bn
-        0, // do_scale
-        0, // do_scale_bias
-        do_relu ? 1 : 0,
-        1.0f, // bn_scale
-        1e-5, // eps
-        0, // param.activation(), method, 0 -> RELU, all others are invalid for now
-        nullptr, // activation_arg,
-        INVALID_GLOBAL_ADDR //global_slope_gaddr
-      );
-
-    } else {
-      assert(false);
-    }
-
-    return success();
-  }
-
-  if (auto op = dyn_cast<tpu::CropOp>(opInst)) {
-    LLVM_DEBUG(llvm::errs() << "Cropop" << op.name()
-                            << "\n";);
-
-    int layer_id = op.layer_id().getValue().getLimitedValue();
-    // gen cmdbuf
-    gaddr_t input_gaddr = getPreviousOpAddress(op, 0);
-    gaddr_t output_gaddr = op.offset().getValue().getLimitedValue();
-
-    auto input_1_type = op.input1()->getType().cast<TensorType>();
-    std::vector<int> i1_s;
-    i1_s.assign(input_1_type.getShape().begin(), input_1_type.getShape().end());
-    auto input_2_type = op.input2()->getType().cast<TensorType>();
-    std::vector<int> i2_s;
-    i2_s.assign(input_2_type.getShape().begin(), input_2_type.getShape().end());
-
-    auto output_type = op.output()->getType().cast<TensorType>();
-    std::vector<int> o_s;
-    o_s.assign(output_type.getShape().begin(), output_type.getShape().end());
-
-    auto output_size =
-        std::accumulate(std::begin(o_s), std::end(o_s), 1, std::multiplies<>());
-
-    std::vector<int> offsets;
-    offsets.assign({op.crop_offset_n().getValue().getLimitedValue(),
-                    op.crop_offset_c().getValue().getLimitedValue(),
-                    op.crop_offset_h().getValue().getLimitedValue(),
-                    op.crop_offset_w().getValue().getLimitedValue()});
-
-    if (op.quant() == "INT8") {
-      // TODO: wait for backend
-      crop_fixed_forward_bmkernel(
-          *backend_ctx, // ctx,
-          0, //stream_id
-          0, // inst_id
-          layer_id,
-          nullptr, //depends
-          0, //depends_len
-          input_gaddr, // bottom_gaddr,
-          output_gaddr, //top_gaddr
-          i1_s.data(),
-          i2_s.data(),
-          o_s.data(),
-          offsets.data(),
-          FMT_I8
-          );
-
-    } else if (op.quant() == "BF16") {
-       crop_fixed_forward_bmkernel(
-          *backend_ctx, // ctx,
-          0, //stream_id
-          0, // inst_id
-          layer_id,
-          nullptr, //depends
-          0, //depends_len
-          input_gaddr, // bottom_gaddr,
-          output_gaddr, //top_gaddr
-          i1_s.data(),
-          i2_s.data(),
-          o_s.data(),
-          offsets.data(),
-          FMT_BF16
-          );
-    }
-    // gen cmdbuf end
-
-    return success();
-  }
-  if (auto op = dyn_cast<tpu::CropOp>(opInst)) {
-    LLVM_DEBUG(llvm::errs() << "CropOp" << "\n";);
-
-    auto input_type1 = op.input1()->getType().cast<TensorType>();
-    std::vector<int64_t> i_s1(input_type1.getShape());
-    auto input_type2 = op.input2()->getType().cast<TensorType>();
-    std::vector<int64_t> i_s2(input_type2.getShape());
-
-    auto output_type = op.output()->getType().cast<TensorType>();
-    std::vector<int64_t> o_s(output_type.getShape());
-
-    int output_dim_size = o_s.size();
-    int *input_dim = new int[output_dim_size];
-    int *output_dim = new int[output_dim_size];
-    int *offsets = new int[output_dim_size];
-    std::vector<int> crop_offsets;
-
-    if (op.crop_offset_n().hasValue())
-      crop_offsets.push_back(op.crop_offset_n().getValue().getLimitedValue());
-    if (op.crop_offset_c().hasValue())
-      crop_offsets.push_back(op.crop_offset_c().getValue().getLimitedValue());
-    if (op.crop_offset_h().hasValue())
-      crop_offsets.push_back(op.crop_offset_h().getValue().getLimitedValue());
-    if (op.crop_offset_w().hasValue())
-      crop_offsets.push_back(op.crop_offset_w().getValue().getLimitedValue());
-
-    // plz refer \layer_Crop.cpp
-    auto Axis2Index = [&] (int axis_index, int num_axes) -> int {
-      // TODO: move check to \CaffeToMlirTranslate.cpp
-      //CHECK_GE(axis_index, -num_axes) << "axis " << axis_index << " out of range for " << num_axes
-      //                                << "\n";
-      //CHECK_LT(axis_index, num_axes) << "axis " << axis_index << " out of range for " << num_axes
-      //                               << "\n";
-      if (axis_index < 0) {
-        return axis_index + num_axes;
-      }
-      return axis_index;
-    };
-
-    auto input_shape = i_s1;
-    auto num_axes = i_s1.size();
-    int axis = op.axis().getValue().getLimitedValue();
-    uint32_t start_axis = Axis2Index(axis, num_axes);
-
-    // Determine crop offsets and the new shape post-crop.
-    for (uint32_t i = 0; i < num_axes; ++i) {
-      int crop_offset = 0;
-      if (i >= start_axis) {
-        if (crop_offsets.size() == 1) {
-          // If only one offset is given, all crops have the same offset.
-          crop_offset = crop_offsets[0];
-        } else if (crop_offsets.size() > 1) {
-          // For several offsets, the number of offsets must be equal to the
-          // number of dimensions to crop, that is dimensions after the axis.
-          crop_offset = crop_offsets[i - start_axis];
-        }
-        // Check that the crop and offset are within the dimension's bounds.
-        // CHECK_GE(input_shape.dim(i) - crop_offset, op->input_shape(1).dim(i));
-      }
-      offsets[i] = crop_offset;
-    }
-
-    for (int i = 0; i < output_dim_size; i++) {
-      input_dim[i] = input_shape[i];
-    }
-    for (int i = 0; i < output_dim_size; i++) {
-      output_dim[i] = o_s[i];
-    }
-
-    int i8_multiplier;
-    int rshift_opd_index = 2;// 0/1 is input0/input1
-    int right_shift_width = getRshiftFromOperandTensor(opInst, rshift_opd_index);
-    int layer_id = op.layer_id().getValue().getLimitedValue();
-    float threshold_y = op.threshold_y().getValue().convertToFloat();
-
-    gaddr_t input_gaddr = getPreviousOpAddress(op);
-    gaddr_t output_gaddr = op.offset().getValue().getLimitedValue();
-
-    if (op.quant() == "INT8") {
-      getI8Multiplier(&opInst, threshold_y, 1, &i8_multiplier);
-    } else if (op.quant() == "INT8_MULTIPLIER") {
-      assert(0 && "not implement yet");
-    } else if (op.quant() == "BF16") {
-      assert(0 && "not implement yet");
-    }
-
-    // crop_fixed_forward_bmkernel(
-    //     *backend_ctx,
-    //     0, //stream_id,
-    //     0, //inst_id,
-    //     layer_id,
-    //     nullptr, //*depends,
-    //     0, //depends_len,
-    //     input_gaddr,
-    //     output_gaddr,
-    //     input_dim,
-    //     output_dim,
-    //     offsets,
-    //     output_dim_size,
-    //     right_shift_width,
-    //     &i8_multiplier
-    //     );
-
-    delete[] input_dim;
-    delete[] output_dim;
-    delete[] offsets;
-
-    return success();
-  }
-
-  if (auto op = dyn_cast<tpu::DeConv2DOp>(opInst)) {
-    LLVM_DEBUG(llvm::errs() << "DeConv2DOp" << "\n";);
-
-    bool with_bias, do_relu;
-    int n, ic, ih, iw, oc, oh, ow, g, kh, kw, sh, sw, ph, pw, dh, dw;
-    getDeConv2DOpParam(op, n, ic, ih, iw, oc, oh, ow, g,
-                     kh, kw, sh, sw, ph, pw, dh, dw, with_bias);
-
-    gaddr_t input_gaddr = getPreviousOpAddress(op);
-    gaddr_t output_gaddr = op.offset().getValue().getLimitedValue();
-    gaddr_t filter_gaddr = getWeightOpAddress(op.getOperand(1)->getDefiningOp());
-
-    int layer_id = op.layer_id().getValue().getLimitedValue();
-
-    if (op.quant() == "INT8") {
-
-    gaddr_t bias_gaddr = INVALID_GLOBAL_ADDR;
-    //int with_bias = 0;
-    if (opInst.getNumOperands() > 3) {
-      with_bias = 1;
-    }
-    int rshift_opd_index = 2;
-    if (with_bias) {
-      bias_gaddr = getWeightOpAddress(op.getOperand(2)->getDefiningOp());
-      rshift_opd_index = 3;
-    }
-    int8_t rshift = getRshiftFromOperandTensor(opInst, rshift_opd_index);
-
-    // deconv_fixed_forward_bmkernel(
-    //     *backend_ctx,
-    //     0, // stream_id,
-    //     0, // inst_id,
-    //     layer_id, // layer_id,
-    //     nullptr, // depends
-    //     0, // depends_len
-    //     input_gaddr, // input_data_gaddr,
-    //     output_gaddr, // output_data_gaddr,
-    //     filter_gaddr, // weight_data_gaddr,
-    //     bias_gaddr, // bias_data_gaddr,
-    //     n,
-    //     ic,
-    //     ih,
-    //     iw,
-    //     g, // group,
-    //     oc,
-    //     oh,
-    //     ow,
-    //     kh,
-    //     kw,
-    //     dh,
-    //     dw,
-    //     ph, // pad_h_top,
-    //     ph, // pad_h_bottom,
-    //     pw, // pad_w_left,
-    //     pw, // pad_w_right,
-    //     sh,
-    //     sw,
-    //     with_bias, // bias_term,
-    //     0, // result_add
-    //     do_relu ? 1 : 0, // do_activation,
-    //     (int)rshift, // right_shift_width,
-    //     false, //use_winograd
-    //     0, // right_shift_array_len
-    //     0 // ga_per_channel
-    //     );
-
-    } else if (op.quant() == "INT8_MULTIPLIER") {
-
-    gaddr_t bias_gaddr = getWeightOpAddress(op.getOperand(2)->getDefiningOp());
-    // TODO: assuming always with_bias
-    int with_bias = 1;
-    // deconv_fixed_forward_bmkernel(
-    //     *backend_ctx,
-    //     0, // stream_id,
-    //     0, // inst_id,
-    //     layer_id, // layer_id,
-    //     nullptr, // depends
-    //     0, // depends_len
-    //     input_gaddr, // input_data_gaddr,
-    //     output_gaddr, // output_data_gaddr,
-    //     filter_gaddr, // weight_data_gaddr,
-    //     bias_gaddr, // bias_data_gaddr,
-    //     n,
-    //     ic,
-    //     ih,
-    //     iw,
-    //     g, // group,
-    //     oc,
-    //     oh,
-    //     ow,
-    //     kh,
-    //     kw,
-    //     dh,
-    //     dw,
-    //     ph, // pad_h_top,
-    //     ph, // pad_h_bottom,
-    //     pw, // pad_w_left,
-    //     pw, // pad_w_right,
-    //     sh,
-    //     sw,
-    //     with_bias, // bias_term,
-    //     0, // result_add
-    //     do_relu ? 1 : 0, // do_activation,
-    //     0, //(int)rshift[0], //right_shift_width,
-    //     false, //use_winograd
-    //     oc, // right_shift_array_len
-    //     bias_gaddr // ga_per_channel
-    //     );
-    } else if (op.quant() == "BF16") {
-
-      //gaddr_t bias_gaddr = getWeightOpAddress(op.getOperand(2)->getDefiningOp());
-      //// TODO: assuming always with_bias
-      //int with_bias = 1;
-      assert(0 && "not implement yet");
-    } else {
-      assert(false);
-    }
-
-    return success();
-  }
-
-  if (auto op = dyn_cast<tpu::Pool2DOp>(opInst)) {
-    LLVM_DEBUG(llvm::errs() << "Pool2DOp" << "\n";);
-
-    bool is_average_pool, do_relu;
-    int n, c, ih, iw, oh, ow, kh, kw, sh, sw, pt, pb, pl, pr;
-    getPool2DOpParam(op, is_average_pool, n, c, ih, iw, oh, ow,
-                     kh, kw, sh, sw, pt, pb, pl, pr, do_relu);
-
-    float threshold_x;
-    float threshold_y;
-    uint32_t rshift = 0;
-    // multiplier is taking avg_const into account
-    uint32_t multiplier = 0;
-    if (op.quant() == "INT8" && is_average_pool) {
-      threshold_x = getPreviousOpThreshold(op);
-      threshold_y = op.threshold_y().getValue().convertToFloat();
-      // determine multiplier and rshift according to threshold_x
-      // scale = threshold_x / threshold_y
-      // scale will be implemented by hardware as
-      // scale = multiplier / (1 << rshift)
-      // find a rshift, that put max(multiplier) into range (64, 127)
-      //uint32_t rshift;
-      //int8_t multiplier;
-      float scale = threshold_x / threshold_y;
-      float scale_and_avg_const = scale / (kh * kw);
-      //rshift = findRShiftAndMultiplierFromQScale(scale_and_avg_const, &multiplier, false, 127);
-      rshift = findRShiftAndMultiplierFromQScale(scale_and_avg_const, &multiplier, false, 255);
-    }
-
-    // gen cmdbuf
-    gaddr_t input_gaddr = getPreviousOpAddress(op);
-    gaddr_t output_gaddr = op.offset().getValue().getLimitedValue();
-    int layer_id = op.layer_id().getValue().getLimitedValue();
-
-    if (op.quant() == "INT8") {
-      int threshold_x_quantized = multiplier;
-      bmnet_pooling_fixed_forward_bmkernel(
-          *backend_ctx,
-          0, // stream_id,
-          0, // inst_id,
-          layer_id, // layer_id,
-          nullptr, // depends
-          0, // depends_len
-          input_gaddr, // input_data_gaddr,
-          output_gaddr, // output_data_gaddr,
-          INVALID_GLOBAL_ADDR, // index_data_gaddr,
-          INVALID_GLOBAL_ADDR, // o_findex_data_gaddr,
-          n,
-          c,
-          ih,
-          iw,
-          kh,
-          kw,
-          pt, // int pad_top,
-          pb, // int pad_bot,
-          pl, // int pad_left,
-          pr, // int pad_right,
-          sh, // int stride_h,
-          sw, // int stride_w,
-          is_average_pool, //is_avg_pooling,
-          0.0f, // float avg_const,  // default(passing 0.0f) is 1/kh*kw
-          0, // int do_relu,
-          is_average_pool ? rshift : 0, //int right_shift_width,
-          is_average_pool ? &threshold_x_quantized : nullptr, // &threshold_x_quantized,
-          true);
-    }
-    else if (op.quant() == "BF16") {
-      bf16_pooling_forward_kernel(
-          *backend_ctx,
-          layer_id, // layer_id,
-          input_gaddr, // input_data_gaddr,
-          output_gaddr, // output_data_gaddr,
-          INVALID_GLOBAL_ADDR, // index_data_gaddr,
-          INVALID_GLOBAL_ADDR, // o_findex_data_gaddr,
-          n,
-          c,
-          ih,
-          iw,
-          kh,
-          kw,
-          pt, // int pad_top,
-          pb, // int pad_bot,
-          pl, // int pad_left,
-          pr, // int pad_right,
-          sh, // int stride_h,
-          sw, // int stride_w,
-          is_average_pool, //is_avg_pooling,
-          0.0f, // float avg_const,  // default(passing 0.0f) is 1/kh*kw
-          0, // int do_relu,
-          true);
-    } else {
-      llvm::errs() << "op.quant = " << op.quant();
-      assert(0);
-    }
-    // gen cmdbuf end
-
-    return success();
-  }
-
-=======
 #if 0
->>>>>>> ec40edf1
   if (auto op = dyn_cast<tpu::FullyConnectedOp>(opInst)) {
     LLVM_DEBUG(llvm::errs() << "FullyConnectedOp" << "\n";);
 
@@ -1316,202 +603,6 @@
 
     return success();
   }
-<<<<<<< HEAD
-
-  if (auto op = dyn_cast<tpu::SigmoidOp>(opInst)) {
-    LLVM_DEBUG(llvm::errs() << "SigmoidOp"
-                            << "\n";);
-    int n, c, h, w;
-    auto input_type = op.input()->getType().cast<TensorType>();
-    std::vector<int64_t> i_s(input_type.getShape());
-    auto output_type = op.output()->getType().cast<TensorType>();
-    std::vector<int64_t> o_s(output_type.getShape());
-    assert((i_s == o_s) && "input shape not equal to output shape");
-    n = i_s[0];
-    c = i_s[1];
-    h = i_s[2];
-    w = i_s[3];
-    gaddr_t input_gaddr = getPreviousOpAddress(op);
-    gaddr_t output_gaddr = op.offset().getValue().getLimitedValue();
-    gaddr_t y0_table_gaddr = getWeightOpAddress(op.getOperand(1)->getDefiningOp());
-    gaddr_t slope_gaddr = INVALID_GLOBAL_ADDR;
-  
-    int layer_id = op.layer_id().getValue().getLimitedValue();
-    if (op.quant() == "INT8") {
-      sigmoid_fixed_forward_bmkernel(*backend_ctx,
-                                     0,        // stream_id,
-                                     0,        // inst_id,
-                                     layer_id, // layer_id,
-                                     nullptr,  // const u32 *depends,
-                                     0,        // depends_len,
-                                     input_gaddr, output_gaddr, y0_table_gaddr,
-                                     slope_gaddr, n, c, h, w, FMT_I8);
-
-    } else if (op.quant() == "BF16"){
-      slope_gaddr = getWeightOpAddress(op.getOperand(2)->getDefiningOp());
-      sigmoid_fixed_forward_bmkernel(*backend_ctx,
-                                     0,        // stream_id,
-                                     0,        // inst_id,
-                                     layer_id, // layer_id,
-                                     nullptr,  // const u32 *depends,
-                                     0,        // depends_len,
-                                     input_gaddr, output_gaddr, y0_table_gaddr,
-                                     slope_gaddr, n, c, h, w, FMT_BF16);
-    
-    } else {
-      llvm::errs() << op.quant() << "not support yet \n";
-      assert(0);
-    }
-    return success();
-  }
-
-  if (auto op = dyn_cast<tpu::ScaleOp>(opInst)) {
-    LLVM_DEBUG(llvm::errs() << "ScaleOp(" << op.name() << ")\n";);
-
-#define SCALE_INPUT_NUM (2)
-    int n, c, h, w;
-    auto input_1_type = op.x()->getType().cast<TensorType>();
-    std::vector<int64_t> i1_s(input_1_type.getShape());
-    auto input_2_type = op.scale()->getType().cast<TensorType>();
-    std::vector<int64_t> i2_s(input_2_type.getShape());
-    auto output_type = op.y()->getType().cast<TensorType>();
-    auto second_is_load_weight = llvm::dyn_cast_or_null<tpu::LoadWeightOp>(
-        op.getOperand(1)->getDefiningOp());
-    std::vector<int64_t> o_s(output_type.getShape());
-    LLVM_DEBUG(llvm::errs() << "input[1] shape_size is " << i2_s.size() << " "
-                            << std::to_string(second_is_load_weight)<< "\n";);
-    n = o_s[0];
-    c = o_s[1];
-    h = (o_s.size() >=4)? o_s[2] : 1;
-    w = (o_s.size() >=4)? o_s[3] : 1;
-
-    LLVM_DEBUG(llvm::errs() << "{n, c, h, w} = { " 
-                            << n << ", " << c << ", " << h << ", " << w << " }\n";);
-
-    gaddr_t ga_inputs = getPreviousOpAddress(op, 0);
-    gaddr_t scale_gaddr;
-    gaddr_t bias_gaddr = INVALID_GLOBAL_ADDR;
-    gaddr_t pack_gaddr = INVALID_GLOBAL_ADDR;
-
-    gaddr_t output_gaddr = op.offset().getValue().getLimitedValue();
-    bool do_bias = op.with_bias();
-    int layer_id = op.layer_id().getValue().getLimitedValue();
-    int scale_dim;
-    // TODO: support axis > 0, now
-    int inner_dim = h * w;
-
-    // TODO: support variable input[1] shape, currently ONLY verify <n,c,h,w> X <n,c>
-    if (second_is_load_weight) {
-      // scale from weight
-
-      scale_gaddr = getWeightOpAddress(op.getOperand(1)->getDefiningOp());
-      scale_dim = n * c;
-      if((do_bias&&op.quant()=="BF16")||(op.quant()=="INT8_PER_CHANNEL"))
-      {
-        bias_gaddr = getWeightOpAddress(op.getOperand(2)->getDefiningOp());
-      }
-
-    } else {
-      // scale from input
-      scale_gaddr = getPreviousOpAddress(op, 1);
-      scale_dim = n * c;
-      // pack rshift and multipiler
-      pack_gaddr = getWeightOpAddress(op.getOperand(2)->getDefiningOp());
-    }
-
-#define RELU (0)
-    bool do_relu = false;
-    int activation = RELU;
-    float activation_arg[1] = {0.0f};
-    if (op.fused_activation_function() == "NONE") {
-    } else if (op.fused_activation_function() == "RELU") {
-      do_relu = true;
-    } else {
-      assert(0 && "fused activation mode not support");
-    }
-
-    uint32_t rshift = 0;
-    // Per layer
-    if (op.quant() == "INT8") {
-      if (second_is_load_weight){
-        assert(0 && "TODO: perlayer, or you can use perchannel, more better");
-      } else {
-        scale_fixed_forward_qi32(*backend_ctx, // ctx
-                                 0,            // stream_id
-                                 0,            // inst_id
-                                 layer_id,     // layer_id
-                                 nullptr,      // depends
-                                 0,            // depends_len
-                                 ga_inputs,    // input_addr
-                                 scale_gaddr,  // scale_addr
-                                 pack_gaddr,   // pack_addr
-                                 output_gaddr, // output_addr
-                                 n, c, h, w,
-                                 scale_dim,      // scale_dim
-                                 inner_dim,      // inner_dim
-                                 false,          // is_scale_const
-                                 0,              // const_scale
-                                 do_relu,        // do_activation,
-                                 activation,     // activation_method
-                                 activation_arg, // activation_arg
-                                 do_bias, second_is_load_weight);
-      }
-
-    } else if (op.quant() == "INT8_PER_CHANNEL"){
-      // Per Channel only when the second input is from weight
-      assert(second_is_load_weight &&
-             "Per Channel only when the second input is from weight");
-
-      scale_fixed_forward_qi32(*backend_ctx, // ctx
-                                0,            // stream_id
-                                0,            // inst_id
-                                layer_id,     // layer_id
-                                nullptr,      // depends
-                                0,            // depends_len
-                                ga_inputs,    // input_addr
-                                scale_gaddr,  // scale_addr
-                                bias_gaddr,   // bias_addr
-                                output_gaddr, // output_addr
-                                n, c, h, w,
-                                scale_dim,      // scale_dim
-                                inner_dim,      // inner_dim
-                                false,          // is_scale_const
-                                0,              // const_scale
-                                do_relu,        // do_activation,
-                                activation,     // activation_method
-                                activation_arg, // activation_arg
-                                do_bias, second_is_load_weight);
-
-    } else if (op.quant() == "BF16") {
-      assert(second_is_load_weight &&
-             "BF16 only when the second input is from weight");
-      bf16_scale_forward_kernel(
-          *backend_ctx, // ctx
-          0,            // stream_id
-          0,            // inst_id
-          layer_id,     // layer_id
-          nullptr,      // depends
-          0,            // depends_len
-          ga_inputs,    // input_addr
-          scale_gaddr,  // scale_addr
-          bias_gaddr,   // bias_addr
-          output_gaddr, // output_addr
-          n, c, h, w,
-          scale_dim,      // scale_dim
-          inner_dim,      // inner_dim
-          false,          // is_scale_const
-          0,              // const_scale
-          do_relu,        // do_activation,
-          activation,     // activation_method
-          activation_arg, // activation_arg
-          do_bias, second_is_load_weight);
-      
-    } else {
-      assert(0 && "op quant type not support");
-    }
-  }
-=======
->>>>>>> ec40edf1
 
   return success();
 }
