#!/bin/bash
set -xe

DIR="$( cd "$( dirname "${BASH_SOURCE[0]}" )" >/dev/null 2>&1 && pwd )"

MLIR_MODEL=$DIR/$1
BATCH_SIZE=`sed -r -n 's/^.+?tpu_func\(%arg0: tensor<([[:digit:]]+?)x.+?$/\1/p' $MLIR_MODEL`
echo "to compile $MLIR_MODEL batch=$BATCH_SIZE"

export SET_CHIP_NAME="cv183x"
if [ ! -e "$DIR/tmp" ]; then
  mkdir -p $DIR/tmp
fi

#DEBUG=-debug

pushd $DIR/tmp

tpuc-opt \
    --convert-bn-to-scale \
    --canonicalize \
    --eltwise-early-stride \
    --print-tpu-op-info \
    --tpu-op-info-filename op_info.csv \
    ${MLIR_MODEL} \
    -o test_fp32_opt.mlir

tpuc-opt \
     --gen-pseudo-weight-npz \
     --pseudo-calibration-table test_calibration_table \
     test_fp32_opt.mlir \
     -o tmp.mlir
mv input.npz test_in_fp32_bs${BATCH_SIZE}.npz

# quantization.
tpuc-opt \
     --assign-chip-name \
     --chipname $SET_CHIP_NAME \
     --tpu-quant --quant-full-bf16 \
     --quant-bf16-softmax \
     --print-tpu-op-info \
     --tpu-op-info-filename test_op_info_bf16.csv \
     test_fp32_opt.mlir \
     -o test_bf16.mlir

# optimization for bf16 mlir model
tpuc-opt \
     --tpu-lower \
     --tg-fuse-leakyrelu \
     --conv-ic-alignment \
     --group-ops \
     --dce \
     --deep-fusion-group-slice \
     --deep-fusion-opt \
     test_bf16.mlir \
     -o test_bf16_opt.mlir
tpuc-opt \
     --assign-weight-address \
     --tpu-weight-address-align=16 \
     --tpu-weight-map-filename=weight_map_bf16_lg.csv \
     --tpu-weight-bin-filename=weight.bin \
     --assign-neuron-address \
     --tpu-neuron-memory-reuse \
     --tpu-neuron-address-align=64 \
     --tpu-neuron-map-filename=neuron_map.csv \
     test_bf16_opt.mlir \
     -o test_bf16_addr.mlir
tpuc-opt \
     --divide-ops-to-func \
     test_bf16_addr.mlir \
     -o test_bf16_func.mlir

# codegen
<<<<<<< HEAD
tpuc-translate -debug \
=======
mlir-translate ${DEBUG} \
>>>>>>> 279ff17f
     --mlir-to-cvimodel \
     --weight-file weight.bin \
     test_bf16_func.mlir \
     -o test_bs${BATCH_SIZE}.cvimodel

# run cvimodel on emulator
model_runner \
     --dump-all-tensors \
     --input test_in_fp32_bs${BATCH_SIZE}.npz \
     --model test_bs${BATCH_SIZE}.cvimodel \
     --batch-num $BATCH_SIZE \
     --output test_cmdbuf_out_bs${BATCH_SIZE}.npz

# inference with bf16 model and get outputs.
tpuc-interpreter test_bf16.mlir \
    --tensor-in test_in_fp32_bs${BATCH_SIZE}.npz \
    --tensor-out test_out_bf16.npz \
    --dump-all-tensor=test_tensor_all_bf16.npz

# compare results
cvi_npz_tool.py compare \
    test_cmdbuf_out_bs${BATCH_SIZE}.npz \
    test_tensor_all_bf16.npz \
    --op_info test_op_info_bf16.csv \
    --tolerance 0.99,0.99,0.99 -vv

popd<|MERGE_RESOLUTION|>--- conflicted
+++ resolved
@@ -71,11 +71,7 @@
      -o test_bf16_func.mlir
 
 # codegen
-<<<<<<< HEAD
-tpuc-translate -debug \
-=======
-mlir-translate ${DEBUG} \
->>>>>>> 279ff17f
+tpuc-translate ${DEBUG} \
      --mlir-to-cvimodel \
      --weight-file weight.bin \
      test_bf16_func.mlir \
