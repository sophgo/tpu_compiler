--- conflicted
+++ resolved
@@ -77,11 +77,7 @@
      -o test_int8_func.mlir
 
 # codegen
-<<<<<<< HEAD
-tpuc-translate -debug \
-=======
-mlir-translate ${DEBUG} \
->>>>>>> 279ff17f
+tpuc-translate ${DEBUG} \
      --mlir-to-cvimodel \
      --weight-file weight.bin \
      test_int8_func.mlir \
