//===- ConvertToBinary.cpp - MLIR SPIR-V module to binary conversion ------===//
//
// Copyright 2019 The MLIR Authors.
//
// Licensed under the Apache License, Version 2.0 (the "License");
// you may not use this file except in compliance with the License.
// You may obtain a copy of the License at
//
//   http://www.apache.org/licenses/LICENSE-2.0
//
// Unless required by applicable law or agreed to in writing, software
// distributed under the License is distributed on an "AS IS" BASIS,
// WITHOUT WARRANTIES OR CONDITIONS OF ANY KIND, either express or implied.
// See the License for the specific language governing permissions and
// limitations under the License.
// =============================================================================
//
// This file implements a translation from MLIR SPIR-V ModuleOp to SPIR-V
// binary module.
//
//===----------------------------------------------------------------------===//

#include "tpuc/Dialect/TPU/TPUDialect.h"
#include "tpuc/TPUOperationSupport.h"
#include "tpuc/TPUTensorSupport.h"
#include "tpuc/QuantizationArithmetic.h"
#include "mlir/IR/Function.h"
#include "mlir/IR/Module.h"
#include "mlir/IR/StandardTypes.h"
#include "mlir/IR/Value.h"
#include "mlir/IR/Builders.h"
#include "mlir/Support/FileUtilities.h"
#include "mlir/Support/LogicalResult.h"
#include "mlir/Translation.h"
#include "llvm/ADT/StringRef.h"
#include "llvm/Support/CommandLine.h"
#include "llvm/Support/Debug.h"
#include "llvm/Support/ToolOutputFile.h"
#include "mlir/Support/FileUtilities.h"
#include "tpuc/Support/TensorFile.h"
#include "cvikernel/cvikernel.h"
#include <fstream>

#define DEBUG_TYPE "mlir-to-cmdbuf"

using namespace mlir;

extern float BF16_TABLE_START;
extern float BF16_TABLE_END;

#include "backend/backend_tg_api.h"
#include "backend/backend_tl_api.h"

namespace mlir {


LogicalResult tpu::TL_LA_Conv2DOp::codegen(void *ctx) {
  LLVM_DEBUG(llvm::errs() << "TL_codegen: " << getOperationName()
               << " [" << getOpName() << "]\n";);
  CviBackendContext *backend_ctx = (CviBackendContext *)ctx;
  Operation *op = this->getOperation();

  bool is_dw, with_bias, do_relu;
  int n, ic, ih, iw, oc, oh, ow, g, kh, kw, sh, sw, pt, pb, pl, pr, dh, dw,
      pad_value;
  parseConvParam(param(), false, input(), output(), filter(), n, ic, ih, iw, oc,
                 oh, ow, g, kh, kw, sh, sw, pt, pb, pl, pr, dh, dw, is_dw,
                 with_bias, do_relu, pad_value);

  gaddr_t ga_input = getPreviousOpAddress(op);
  gaddr_t ga_output = getOpAddress(op);
  gaddr_t ga_filter = getWeightOpAddress(filter().getDefiningOp());
  gaddr_t ga_pc_info = getWeightOpAddress(pc_info().getDefiningOp());
  int layer_id = getOpLayerId(op);
  bool do_ic_alignment = (this->do_ic_alignment().hasValue()) ? this->do_ic_alignment().getValue() : false;

  LLVM_DEBUG(llvm::errs() << "    TL_LA_Conv2DOp, layer_id = " << layer_id << "\n";);
  cvi_backend_tl_conv_LA(*backend_ctx, layer_id,
      ga_input, ga_output, ga_filter, ga_pc_info,
      n, ic, ih, iw, g, oc, oh, ow, kh, kw,
      dh, dw, pt, pb, pl, pr, sh, sw,
      false, with_bias, do_relu, do_ic_alignment);
  return success();
}

LogicalResult tpu::TL_LW_Conv2DOp::codegen(void *ctx) {
  LLVM_DEBUG(llvm::errs() << "TL_codegen: " << getOperationName()
               << " [" << getOpName() << "]\n";);
  CviBackendContext *backend_ctx = (CviBackendContext *)ctx;
  Operation *op = this->getOperation();

  bool is_dw, with_bias, do_relu;
  int n, ic, ih, iw, oc, oh, ow, g, kh, kw, sh, sw, pt, pb, pl, pr, dh, dw,
      pad_value;
  parseConvParam(param(), false, input(), output(), filter(), n, ic, ih, iw, oc,
                 oh, ow, g, kh, kw, sh, sw, pt, pb, pl, pr, dh, dw, is_dw,
                 with_bias, do_relu, pad_value);

  gaddr_t ga_input = tl_load_flag() ? getPreviousOpAddress(op) : GA_INVALID;
  gaddr_t ga_output = tl_store_flag() ? getOpAddress(op) : GA_INVALID;
  gaddr_t ga_filter = getWeightOpAddress(filter().getDefiningOp());
  gaddr_t ga_pc_info = getWeightOpAddress(pc_info().getDefiningOp());
  laddr_t la_input = this->la_input();
  laddr_t la_output = this->la_output();
  laddr_t la_working = this->la_working();

  // leaky_relu
  bool do_leaky_relu = this->do_leaky_relu();
  bool do_ic_alignment = (this->do_ic_alignment().hasValue()) ? this->do_ic_alignment().getValue() : false;
  int8_t pos_rshift = 0, pos_m_i8 = 0, neg_rshift = 0, neg_m_i8 = 0;
  if (do_leaky_relu) {
    if (this->m_i8_pos().hasValue()) {
      pos_m_i8 = this->m_i8_pos().getValue();
      pos_rshift = this->rshift_pos().getValue();
    } else {
      pos_m_i8 = 0;
      pos_rshift = 0;
    }
    if (this->m_i8_neg().hasValue()) {
      neg_m_i8 = this->m_i8_neg().getValue();
      neg_rshift = this->rshift_neg().getValue();
    } else {
      neg_m_i8 = 0;
      neg_rshift = 0;
    }
  }

  int layer_id = getOpLayerId(op);

  LLVM_DEBUG(
    llvm::errs() << "    TL_LW_Conv2DOp,  layer_id = " << layer_id;
    llvm::errs() << ", " << this->lm_layout();
    if (tl_load_flag())
      llvm::errs() << ", LD";
    if (tl_store_flag())
      llvm::errs() << ", ST";
    if (!tl_load_flag() && !tl_store_flag())
      llvm::errs() << ", FUSED";
    llvm::errs() << "\n";
  );

  if (tl_load_flag()) {
    bool do_decompress = load_compr_act().hasValue() ?
                         load_compr_act().getValue() : false;

    if (!do_decompress) {
      cvi_backend_tl_load(*backend_ctx,
                           layer_id,
                           la_input,
                           ga_input,
                           CVK_FMT_I8,
                           n, ic, ih, iw);
    } else {
      int step_size = 0;
      int h_step = ih;
      if (this->load_compr_act_param().hasValue()) {
        h_step = this->load_compr_act_param().getValue().h_step().getInt();
        step_size = this->load_compr_act_param().getValue().step_size().getInt();
      }

      cvi_backend_tl_load_compressed(*backend_ctx,
                                     layer_id,
                                     ga_input,
                                     la_input,
                                     n, ic, ih, iw,
                                     ic, ih, iw,
                                     /*transpose=*/false,
                                     /*aligned=*/true,
                                     /*isNeuron=*/true,
                                     /*from=*/CVK_FMT_I8,
                                     /*to=*/CVK_FMT_I8,
                                     h_step, step_size
                                     );

    }
  }

  bool compressed_weight = false;
  auto convOp = dyn_cast<tpu::TL_LW_Conv2DOp>(op);
  if (convOp.compressed_weight().hasValue())
    compressed_weight = convOp.compressed_weight().getValue();

  #if 1
  //
  // V1: Weight and Store version
  //   this only do parallel on both Weight load and Activation Store
  //   but load activation is not handled in parallel
  //
  if (tl_store_flag()) {
    cvi_backend_tl_conv_LW(*backend_ctx, layer_id,
        la_input, la_output, la_working,
        ga_filter, ga_pc_info,
        n, ic, ih, iw, g, oc, oh, ow, kh, kw,
        dh, dw, pt, pb, pl, pr, sh, sw,
        false, with_bias, do_relu,
        true, ga_output,
        do_leaky_relu, pos_rshift, pos_m_i8, neg_rshift, neg_m_i8,
        do_ic_alignment, compressed_weight);
  } else {
    cvi_backend_tl_conv_LW(*backend_ctx, layer_id,
        la_input, la_output, la_working,
        ga_filter, ga_pc_info,
        n, ic, ih, iw, g, oc, oh, ow, kh, kw,
        dh, dw, pt, pb, pl, pr, sh, sw,
        false, with_bias, do_relu,
        false, GA_INVALID,
        do_leaky_relu, pos_rshift, pos_m_i8, neg_rshift, neg_m_i8,
        do_ic_alignment, compressed_weight);
  }
  #endif
  return success();
}

LogicalResult tpu::TL_EltwiseAddOp::codegen(void *ctx) {
  LLVM_DEBUG(llvm::errs() << "TL_codegen: " << getOperationName()
               << " [" << getOpName() << "]\n";);
  CviBackendContext *backend_ctx = (CviBackendContext *)ctx;
  Operation *op = this->getOperation();

  std::vector<int64_t> shape;
  int64_t input_size, n, c, h, w;
  getTensorShapeAndSize(op->getOperand(0), shape, input_size);
  getNCHW(shape, n, c, h, w);
  std::vector<int64_t> output_shape;
  int64_t output_size, on, oc, oh, ow;
  getTensorShapeAndSize(op->getResult(0), output_shape, output_size);
  getNCHW(output_shape, on, oc, oh, ow);
  bool do_relu = this->do_relu();
  bool do_early_stride = this->do_early_stride();
  int32_t early_stride_h = this->early_stride_h();
  int32_t early_stride_w = this->early_stride_w();
  if (do_early_stride) {
    assert(oh == h / early_stride_h);
    assert(ow == w / early_stride_w);
  }

  assert(op->getNumOperands() == 2 && "support 2 inputs only");

  // Always make sure the long path to be input, the short path as augend
  // TODO: do real search
  // workaround as followings
  // 1. for resnet50
  //    - if opd0 is not Conv, it MUST be short path
  //    - if opd0 is conv, check in_short_path() flag
  // 2. for mobilenet_v2 (always both conv, and the is_short_path() is not valid)
  //    - if opd0 has more than one use, it is the short path
  gaddr_t ga_input = GA_INVALID;
  if (tl_load_flag()) {
    auto weightOp = op->getOperand(0).getDefiningOp();
    if (isa<tpu::LoadWeightOp>(weightOp)) {
      // load from weight
      ga_input = getWeightOpAddress(weightOp);
    }
    else {
      ga_input = getPreviousOpAddress(op, 0);
    }
  }
  gaddr_t ga_addend = getPreviousOpAddress(op, 1);
  gaddr_t ga_output = tl_store_flag() ? getOpAddress(op) : GA_INVALID;
  int layer_id = getOpLayerId(op);

  laddr_t la_input = LA_INVALID;
  laddr_t la_output = LA_INVALID;
  laddr_t la_working = LA_INVALID;
  if (this->lm_layout() != "NONE") {
    la_input = this->la_input();
    la_output = this->la_output();
    la_working = this->la_working();
  }

  int8_t rshift = this->rshift();
  int8_t m_i8_input[2];
  if(this->m_i8_inputs().hasValue()){
  std::vector<int32_t> m_i8_inputs_array;
    arrayAttrToVector(this->m_i8_inputs().getValue(), m_i8_inputs_array);
    assert(m_i8_inputs_array.size() == 2);
    m_i8_input[0] = static_cast<int8_t>(m_i8_inputs_array[0]);
    m_i8_input[1] = static_cast<int8_t>(m_i8_inputs_array[1]);
  }

  LLVM_DEBUG(
    llvm::errs() << "    TL_EltwiseAddOp, layer_id = " << layer_id;
    llvm::errs() << ", " << this->lm_layout();
    if (tl_load_flag())
      llvm::errs() << ", LD";
    if (tl_store_flag())
      llvm::errs() << ", ST";
    if (!tl_load_flag() && !tl_store_flag())
      llvm::errs() << ", FUSED";
    llvm::errs() << "\n";
  );

  // op code PROD = 0; SUM = 1; MAX = 2;
  int op_code = 1;
  cvi_backend_tl_eltwise_op(
    *backend_ctx, layer_id,
    la_input, la_output, la_working,
    ga_input, ga_output, ga_addend,
    op_code, n, c, h, w, do_relu,
    do_early_stride, early_stride_h, early_stride_w,
    rshift, m_i8_input[0], m_i8_input[1], 0,
    tl_load_flag(), tl_store_flag());

  return success();
}

LogicalResult tpu::TL_EltwiseMulOp::codegen(void *ctx) {
  LLVM_DEBUG(llvm::errs() << "TL_codegen: " << getOperationName()
               << " [" << getOpName() << "]\n";);

  CviBackendContext *backend_ctx = (CviBackendContext *)ctx;
  Operation *op = this->getOperation();
  int layer_id = getOpLayerId(op);
  std::vector<int64_t> shape;
  int64_t input_size, n, c, h, w;
  getTensorShapeAndSize(op->getOperand(0), shape, input_size);
  getNCHW(shape, n, c, h, w);
  bool do_relu = this->do_relu();
  assert(op->getNumOperands() == 2 && "support 2 inputs only");

  gaddr_t ga_input = tl_load_flag() ? getPreviousOpAddress(op, 0) : GA_INVALID; //Closest op
  auto opd2 = op->getOperand(1).getDefiningOp();
  gaddr_t ga_input2 = opd2->getAttr("gaddr") ?
                      opd2->getAttr("gaddr").cast<IntegerAttr>().getInt() :
                      (opd2->getAttr("offset") ? opd2->getAttr("offset").cast<IntegerAttr>().getInt() :
                                                  GA_INVALID);
  bool isAllInLocalMem = (ga_input2 == GA_INVALID) && (tl_load_flag() == false);
  //Fix me: now use global address to present it's unique ID.
  gaddr_t ga_output = tl_store_flag() ? getOpAddress(op) : GA_INVALID;

  laddr_t la_input = this->la_input();
  laddr_t la_output = this->la_output();
  laddr_t la_working = this->la_working();

  int8_t rshift = this->rshift();

  // op code PROD = 0; SUM = 1; MAX = 2;
  int op_code = 0;
  const int coeffs[2] = {1, 1};
  const int i32Multiplier = (this->m_i32_output().hasValue()) ? this->m_i32_output().getValue() : 0;

  if(!isAllInLocalMem) {
    cvi_backend_tl_eltwise_op(
      *backend_ctx, layer_id,
      la_input, la_output, la_working,
      ga_input, ga_output, ga_input2,
      op_code, n, c, h, w, do_relu,
      false, 1, 1,
      rshift, 0, 0, i32Multiplier,
      tl_load_flag(), tl_store_flag());
  } else {
    LLVM_DEBUG(llvm::errs() << "TL_codegen: " << "cvi_backend_tl_eltwise"
               << " [" << getOpName() << "]\n";);
    laddr_t la_input_tmp[2];
    la_input_tmp[0] = la_input;
    la_input_tmp[1] = la_output;
    cvi_backend_tl_eltwise(
        *backend_ctx, layer_id,
        la_input_tmp, la_output, la_working,
        n, c, h, w, 2,
        op_code,
        rshift, nullptr,
        true,
        do_relu, 0, coeffs, i32Multiplier,
        0, 1, 1);
    if(tl_store_flag()) {
      cvi_backend_tl_store(*backend_ctx, layer_id, la_output, ga_output,
                           CVK_FMT_I8, n, c, h, w);
    }
  }
  return success();
}

LogicalResult tpu::TL_LutOp::codegen(void *ctx) {
  LLVM_DEBUG(llvm::errs() << "TL_codegen: " << getOperationName()
               << " [" << getOpName() << "]\n";);
  CviBackendContext *backend_ctx = (CviBackendContext *)ctx;
  Operation *op = this->getOperation();

  std::vector<int64_t> shape;
  int64_t input_size, n, c, h, w;
  getTensorShapeAndSize(op->getOperand(0), shape, input_size);
  getNCHW(shape, n, c, h, w);
  std::vector<int64_t> output_shape;
  int64_t output_size, on, oc, oh, ow;
  getTensorShapeAndSize(op->getResult(0), output_shape, output_size);
  getNCHW(output_shape, on, oc, oh, ow);

  gaddr_t ga_input = tl_load_flag() ? getPreviousOpAddress(op) : GA_INVALID;
  gaddr_t ga_output = tl_store_flag() ? getOpAddress(op) : GA_INVALID;
  gaddr_t y0_table_gaddr = getWeightOpAddress(table().getDefiningOp());
  int layer_id = getOpLayerId(op);

  laddr_t la_input = LA_INVALID;
  laddr_t la_output = LA_INVALID;
  laddr_t la_working = LA_INVALID;
  if (this->lm_layout() != "NONE") {
    la_input = this->la_input();
    la_output = this->la_output();
    la_working = this->la_working();
  }

  LLVM_DEBUG(
    llvm::errs() << "    TL_LutOp, layer_id = " << layer_id;
    llvm::errs() << ", " << this->lm_layout();
    if (tl_load_flag())
      llvm::errs() << ", LD";
    if (tl_store_flag())
      llvm::errs() << ", ST";
    if (!tl_load_flag() && !tl_store_flag())
      llvm::errs() << ", FUSED";
    llvm::errs() << "\n";
  );

  cvi_backend_tl_lut_LA(
    *backend_ctx, layer_id,
    la_input, la_output, la_working,
    ga_input, ga_output, y0_table_gaddr,
    n, c, h, w,
    tl_load_flag(), tl_store_flag());
  return success();
}

LogicalResult tpu::TL_PoolAvg2DOp::codegen(void *ctx) {
  LLVM_DEBUG(llvm::errs() << "TL_codegen: " << getOperationName()
               << " [" << getOpName() << "]\n";);
  CviBackendContext *backend_ctx = (CviBackendContext *)ctx;
  Operation *op = this->getOperation();

  bool is_global, do_relu, count_include_pad;
  int n, c, ih, iw, oh, ow, kw, sw, pb, pl, pr, pad_value;
  int kh, sh, ph;
  parsePoolParam(param(), input(), output(),
                n, c, ih, iw, oh, ow,
                kh, kw, sh, sw, ph, pb, pl, pr, pad_value,
                is_global, do_relu, count_include_pad);
  int8_t rshift = (this->rshift().hasValue()) ? this->rshift().getValue() : 0;
  int8_t m_i8 = (this->m_i8().hasValue()) ? this->m_i8().getValue() : 0;

  gaddr_t ga_input = tl_load_flag() ? getPreviousOpAddress(op) : GA_INVALID;
  gaddr_t ga_output = tl_store_flag() ? getOpAddress(op) : GA_INVALID;
  int layer_id = getOpLayerId(op);

  laddr_t la_input = LA_INVALID;
  laddr_t la_output = LA_INVALID;
  if (this->lm_layout() != "NONE") {
    la_input = this->la_input();
    la_output = this->la_output();
  }

  LLVM_DEBUG(
    llvm::errs() << "    TL_PoolAvg2DOp, layer_id = " << layer_id;
    llvm::errs() << ", " << this->lm_layout();
    if (tl_load_flag())
      llvm::errs() << ", LD";
    if (tl_store_flag())
      llvm::errs() << ", ST";
    if (!tl_load_flag() && !tl_store_flag())
      llvm::errs() << ", FUSED";
    llvm::errs() << "\n";
  );
  if(tl_load_flag()) {
    cvi_backend_tl_load(*backend_ctx, layer_id, la_input, ga_input, CVK_FMT_I8,
                        n, c, ih, iw);
  }
  cvi_backend_tl_pooling(
    *backend_ctx, layer_id,
    la_input, la_output,
    n, c, ih, iw,
    n, c, oh, ow,
    kh, kw, sh, sw,
    ph, pb, pl, pr,
    true, //avg_pooling
    rshift, m_i8);
  if(tl_store_flag()) {
    cvi_backend_tl_store(*backend_ctx, layer_id, la_output, ga_output,
                         CVK_FMT_I8, n, c, oh, ow);
  }
  return success();
}

LogicalResult tpu::TL_BroadcastMulOp::codegen(void *ctx) {
  LLVM_DEBUG(llvm::errs() << "TL_codegen: " << getOperationName()
               << " [" << getOpName() << "]\n";);
  CviBackendContext *backend_ctx = (CviBackendContext *)ctx;
  Operation *op = this->getOperation();

  std::vector<int64_t> shape;
  int64_t input_size, n, c, h, w;
  getTensorShapeAndSize(op->getOperand(0), shape, input_size);
  getNCHW(shape, n, c, h, w);
  bool do_relu = this->param().do_relu().getValue();

  gaddr_t ga_input = tl_load_flag() ? getPreviousOpAddress(op) : GA_INVALID;
  gaddr_t ga_output = tl_store_flag() ? getOpAddress(op) : GA_INVALID;
  gaddr_t ga_scale = getOpAddress(filter().getDefiningOp());
  gaddr_t ga_pc_info = getWeightOpAddress(pc_info().getDefiningOp());
  int layer_id = getOpLayerId(op);

  laddr_t la_input = LA_INVALID;
  laddr_t la_output = LA_INVALID;
  laddr_t la_working = LA_INVALID;
  if (this->lm_layout() != "NONE") {
    la_input = this->la_input();
    la_output = this->la_output();
    la_working = this->la_working();
  }

  LLVM_DEBUG(
    llvm::errs() << "    TL_BroadcastMulOp, layer_id = " << layer_id;
    llvm::errs() << ", " << this->lm_layout();
    if (tl_load_flag())
      llvm::errs() << ", LD";
    if (tl_store_flag())
      llvm::errs() << ", ST";
    if (!tl_load_flag() && !tl_store_flag())
      llvm::errs() << ", FUSED";
    llvm::errs() << "\n";
  );

  if(tl_load_flag()) {
    cvi_backend_tl_load(*backend_ctx, layer_id, la_input, ga_input, CVK_FMT_I8,
                        n, c, h, w);
  }
  cvi_backend_tl_scale_qi32(
      *backend_ctx, // ctx
      layer_id,     // layer_id
      la_input, la_output, la_working,
      ga_scale, // scale_addr
      ga_pc_info,   // pack_addr
      n, c, h, w,
      n * c,        // scale_dim (axis = 1  =>  n * c)
      h * w,        // inner_dim (axis = 1  =>  h * w)
      false,        // is_scale_const
      0,            // const_scale
      do_relu,      // do_activation,
      0,            // activation_method
      nullptr,      // activation_arg
      false,        // with_bias
      false         // second_is_load_weight
      );
  if(tl_store_flag()) {
    cvi_backend_tl_store(*backend_ctx, layer_id, la_output, ga_output,
                         CVK_FMT_I8, n, c, h, w);
  }
  return success();
}

<<<<<<< HEAD
#if 0
=======
LogicalResult tpu::TL_PixelShuffleOp::codegen(void *ctx) {
  LLVM_DEBUG(llvm::errs() << "TL_codegen: " << getOperationName()
               << " [" << getOpName() << "]\n";);
  CviBackendContext *backend_ctx = (CviBackendContext *)ctx;
  Operation *op = this->getOperation();

  std::vector<int64_t> shape;
  int64_t input_size, in, ic, ih, iw;
  getTensorShapeAndSize(op->getOperand(0), shape, input_size);
  getNCHW(shape, in, ic, ih, iw);
  uint32_t factor = this->factor().getLimitedValue();
  uint32_t oc = ic / (factor * factor);
  uint32_t oh = ih * factor;
  uint32_t ow = iw * factor;

  gaddr_t ga_input = tl_load_flag() ? getPreviousOpAddress(op) : GA_INVALID;
  gaddr_t ga_output = tl_store_flag() ? getOpAddress(op) : GA_INVALID;
  uint32_t layer_id = getOpLayerId(op);

  laddr_t la_input = LA_INVALID;
  laddr_t la_output = LA_INVALID;
  if (this->lm_layout() != "NONE") {
    la_input = this->la_input().getLimitedValue();
    la_output = this->la_output().getLimitedValue();
  }
  LLVM_DEBUG(
    llvm::errs() << "    TL_PixelShuffleOp, layer_id = " << layer_id;
    llvm::errs() << ", " << this->lm_layout();
    if (tl_load_flag())
      llvm::errs() << ", LD";
    if (tl_store_flag())
      llvm::errs() << ", ST";
    if (!tl_load_flag() && !tl_store_flag())
      llvm::errs() << ", FUSED";
    llvm::errs() << "\n";
  );

  cvi_backend_tl_pixel_shuffle_LA(*backend_ctx, layer_id, la_input, la_output,
                                  ga_input, (uint32_t)in, (uint32_t)ic,
                                  (uint32_t)ih, (uint32_t)iw, factor);

  if(tl_store_flag()) {
    cvi_backend_tl_store(*backend_ctx, layer_id, la_output, ga_output,
                         CVK_FMT_I8, in, oc, oh, ow);
  }
  return success();
}

LogicalResult tpu::TL_PReluOp::codegen(void *ctx) {
  LLVM_DEBUG(llvm::errs() << "TL_codegen: " << getOperationName()
               << " [" << getOpName() << "]\n";);
  CviBackendContext *backend_ctx = (CviBackendContext *)ctx;
  Operation *op = this->getOperation();

  std::vector<int64_t> shape;
  int64_t input_size, n, c, h, w;
  getTensorShapeAndSize(op->getOperand(0), shape, input_size);
  getNCHW(shape, n, c, h, w);

  laddr_t la_input = LA_INVALID;
  laddr_t la_output = LA_INVALID;
  laddr_t la_working = LA_INVALID;
  gaddr_t ga_filter = getWeightOpAddress(filter()->getDefiningOp());
  gaddr_t ga_input = tl_load_flag() ? getPreviousOpAddress(op) : GA_INVALID;
  gaddr_t ga_output = tl_store_flag() ? getOpAddress(op) : GA_INVALID;

  if (this->lm_layout() != "NONE") {
    la_input = this->la_input().getLimitedValue();
    la_output = this->la_output().getLimitedValue();
    la_working = this->la_working().getLimitedValue();
  }

  int layer_id = getOpLayerId(op);
  assert(this->rshift_pos().hasValue());
  int8_t rshift_pos = this->rshift_pos().getValue().getLimitedValue();
  assert(this->m_i8_pos().hasValue());
  int8_t m_i8_pos = this->m_i8_pos().getValue().getLimitedValue();
  assert(this->rshift_neg().hasValue());
  int8_t rshift_neg = this->rshift_neg().getValue().getLimitedValue();

  cvi_backend_tl_load(*backend_ctx, layer_id, la_working, ga_filter, CVK_FMT_I8,
                      1, c, 1, 1);
  if(tl_load_flag()) {
    cvi_backend_tl_load(*backend_ctx, layer_id, la_input, ga_input, CVK_FMT_I8,
                        n, c, h, w);
  }

  cvi_backend_tl_prelu(
      *backend_ctx,
      layer_id, //layer_id,
      la_input,
      la_output,
      la_working, // filter
      n,
      c,
      h,
      w,
      rshift_pos, m_i8_pos, rshift_neg);

  if(tl_store_flag()) {
    cvi_backend_tl_store(*backend_ctx, layer_id, la_output, ga_output,
                         CVK_FMT_I8, n, c, h, w);
  }

  return success();
}

>>>>>>> 279ff17f
// MemRefType dummy
LogicalResult tpu::TL_MemRef_BroadcastMulOp::codegen(void *ctx) {
  return success();
}

LogicalResult tpu::TL_MemRef_PoolAvg2DOp::codegen(void *ctx) {
  return success();
}

LogicalResult tpu::TL_MemRef_LutOp::codegen(void *ctx) {
  return success();
}

LogicalResult tpu::TL_MemRef_EltwiseAddOp::codegen(void *ctx) {
  return success();
}

LogicalResult tpu::TL_MemRef_EltwiseMulOp::codegen(void *ctx) {
  return success();
}

LogicalResult tpu::TL_MemRef_LA_Conv2DOp::codegen(void *ctx) {
  return success();
}

LogicalResult tpu::TL_MemRef_LW_Conv2DOp::codegen(void *ctx) {
  return success();
}
#endif

}<|MERGE_RESOLUTION|>--- conflicted
+++ resolved
@@ -546,9 +546,6 @@
   return success();
 }
 
-<<<<<<< HEAD
-#if 0
-=======
 LogicalResult tpu::TL_PixelShuffleOp::codegen(void *ctx) {
   LLVM_DEBUG(llvm::errs() << "TL_codegen: " << getOperationName()
                << " [" << getOpName() << "]\n";);
@@ -559,7 +556,7 @@
   int64_t input_size, in, ic, ih, iw;
   getTensorShapeAndSize(op->getOperand(0), shape, input_size);
   getNCHW(shape, in, ic, ih, iw);
-  uint32_t factor = this->factor().getLimitedValue();
+  uint32_t factor = this->factor();
   uint32_t oc = ic / (factor * factor);
   uint32_t oh = ih * factor;
   uint32_t ow = iw * factor;
@@ -571,8 +568,8 @@
   laddr_t la_input = LA_INVALID;
   laddr_t la_output = LA_INVALID;
   if (this->lm_layout() != "NONE") {
-    la_input = this->la_input().getLimitedValue();
-    la_output = this->la_output().getLimitedValue();
+    la_input = this->la_input();
+    la_output = this->la_output();
   }
   LLVM_DEBUG(
     llvm::errs() << "    TL_PixelShuffleOp, layer_id = " << layer_id;
@@ -611,23 +608,23 @@
   laddr_t la_input = LA_INVALID;
   laddr_t la_output = LA_INVALID;
   laddr_t la_working = LA_INVALID;
-  gaddr_t ga_filter = getWeightOpAddress(filter()->getDefiningOp());
+  gaddr_t ga_filter = getWeightOpAddress(filter().getDefiningOp());
   gaddr_t ga_input = tl_load_flag() ? getPreviousOpAddress(op) : GA_INVALID;
   gaddr_t ga_output = tl_store_flag() ? getOpAddress(op) : GA_INVALID;
 
   if (this->lm_layout() != "NONE") {
-    la_input = this->la_input().getLimitedValue();
-    la_output = this->la_output().getLimitedValue();
-    la_working = this->la_working().getLimitedValue();
+    la_input = this->la_input();
+    la_output = this->la_output();
+    la_working = this->la_working();
   }
 
   int layer_id = getOpLayerId(op);
   assert(this->rshift_pos().hasValue());
-  int8_t rshift_pos = this->rshift_pos().getValue().getLimitedValue();
+  int8_t rshift_pos = this->rshift_pos().getValue();
   assert(this->m_i8_pos().hasValue());
-  int8_t m_i8_pos = this->m_i8_pos().getValue().getLimitedValue();
+  int8_t m_i8_pos = this->m_i8_pos().getValue();
   assert(this->rshift_neg().hasValue());
-  int8_t rshift_neg = this->rshift_neg().getValue().getLimitedValue();
+  int8_t rshift_neg = this->rshift_neg().getValue();
 
   cvi_backend_tl_load(*backend_ctx, layer_id, la_working, ga_filter, CVK_FMT_I8,
                       1, c, 1, 1);
@@ -656,7 +653,7 @@
   return success();
 }
 
->>>>>>> 279ff17f
+#if 0
 // MemRefType dummy
 LogicalResult tpu::TL_MemRef_BroadcastMulOp::codegen(void *ctx) {
   return success();
