//===- TpuInterpreter.cpp - Implementation of TPU Op Interpreter ---------===//
//
// Copyright 2019 The MLIR Authors.
//
// Licensed under the Apache License, Version 2.0 (the "License");
// you may not use this file except in compliance with the License.
// You may obtain a copy of the License at
//
//   http://www.apache.org/licenses/LICENSE-2.0
//
// Unless required by applicable law or agreed to in writing, software
// distributed under the License is distributed on an "AS IS" BASIS,
// WITHOUT WARRANTIES OR CONDITIONS OF ANY KIND, either express or implied.
// See the License for the specific language governing permissions and
// limitations under the License.
// =============================================================================
//
// This file implements the TPU dialect Interpreter.
//
//===----------------------------------------------------------------------===//


#include "mlir/Dialect/TPU/TPUDialect.h"
#include "mlir/Dialect/TPU/TPUOperationSupport.h"
#include "mlir/Dialect/TPU/Interpreter.h"
#include "mlir/Dialect/TPU/NativeCpuImplementation.h"
#include "mlir/Dialect/TPU/CpuLayer_DetectionOutput.h"
#include "mlir/IR/MLIRContext.h"
#include "mlir/IR/Function.h"
#include "mlir/IR/Module.h"
#include "mlir/IR/StandardTypes.h"
#include "mlir/IR/Block.h"
#include "mlir/IR/Operation.h"
#include "mlir/IR/Value.h"
#include "mlir/Dialect/StandardOps/Ops.h"
#include "mlir/Parser.h"
#include "mlir/Support/FileUtilities.h"
#include "mlir/Support/TensorFile.h"

#include "llvm/ADT/SmallString.h"
#include "llvm/ADT/StringRef.h"
#include "llvm/Support/Casting.h"
#include "llvm/Support/Path.h"
#include "llvm/Support/MemoryBuffer.h"
#include "llvm/Support/CommandLine.h"
//#include <google/protobuf/stubs/common.h>
#include <numeric>
#include <functional>
#include <algorithm>

using namespace std;

namespace mlir {

std::vector<std::shared_ptr<std::vector<float> > >
    ModuleInterpreter::getOperandTensors(Operation &opInst,
    value_map_t &valueMapping) {
  std::vector<std::shared_ptr<std::vector<float> > > opdT;
  for (auto operand : opInst.getOperands()) {
    auto it = valueMapping.find(operand);
    assert(it != valueMapping.end());
    opdT.push_back(it->second);
  }
  return opdT;
}

LogicalResult ModuleInterpreter::runOperation(Operation &opInst) {
  // #include "mlir/Dialect/LLVMIR/LLVMConversions.inc"

  // Bypass load file and weight since is done in constructor
  if (auto loadFileOp = dyn_cast<tpu::LoadFileOp>(opInst)) {
    return success();
  }
  if (auto loadWeightOp = dyn_cast<tpu::LoadWeightOp>(opInst)) {
    return success();
  }

  if (auto op = dyn_cast<tpu::InputOp>(opInst)) {
    LLVM_DEBUG(llvm::errs() << "InputOp" << "\n";);
    auto opdT = getOperandTensors(opInst, valueMapping);
    auto result = op.getResult();
    LLVM_DEBUG(llvm::errs() << "  result "; result->getType().dump(); llvm::errs() << "\n";);
    std::vector<int64_t> shape = result->getType().cast<TensorType>().getShape();
    assert(shape.size() == 4);
    auto size = std::accumulate(std::begin(shape), std::end(shape), 1, std::multiplies<>());
    auto resultT = std::make_shared<std::vector<float> >(size);

    // use copy for now
    resultT->assign(opdT[0]->begin(), opdT[0]->end());

    valueMapping[result] = std::move(resultT);

    return success();
  }
  if (auto op = dyn_cast<tpu::Conv2DOp>(opInst)) {
    LLVM_DEBUG(llvm::errs() << "Conv2DOp" << "\n";);

    auto opdT = getOperandTensors(opInst, valueMapping);
    auto result = op.getResult();
    LLVM_DEBUG(llvm::errs() << "  name " << op.name() << "\n";);
    LLVM_DEBUG(llvm::errs() << "  result "; result->getType().dump(); llvm::errs() << "\n";);
    std::vector<int64_t> shape = result->getType().cast<TensorType>().getShape();
    assert(shape.size() == 4);
    auto size = std::accumulate(std::begin(shape), std::end(shape), 1, std::multiplies<>());
    auto resultT = std::make_unique<std::vector<float> >(size);

    bool with_bias, do_relu;
    int n, ic, ih, iw, oc, oh, ow, g, kh, kw, sh, sw, ph, pw, dh, dw;
    getConv2DOpParam<tpu::Conv2DOp>(op, n, ic, ih, iw, oc, oh, ow, g,
                     kh, kw, sh, sw, ph, pw, dh, dw, with_bias, do_relu);

    std::shared_ptr<std::vector<float> > input = opdT[0];
    std::shared_ptr<std::vector<float> > filter = opdT[1];
    std::shared_ptr<std::vector<float> > bias = nullptr;
    std::shared_ptr<std::vector<float> > rshift = nullptr;
    std::shared_ptr<std::vector<float> > multiplier = nullptr;
    std::shared_ptr<std::vector<float> > per_channel_info = nullptr;
    std::shared_ptr<std::vector<float> > eltwise_input = nullptr;
    if (op.per_channel_info_is_aggregated()) {
      llvm::errs() << "Not support interpret with per_channel_info aggreated\n";
      assert(0);
    }
    getConv2DOpVariadicTensors(op, opdT, bias, rshift, multiplier,
        per_channel_info, eltwise_input);

    int mkldnn_ret = mkldnn_conv(input->data(), filter->data(),
        bias?bias->data():nullptr, resultT->data(),
        n, ic, ih, iw, oc, oh, ow, kh, kw, sh, sw, dh,dw, ph, pw, g);
    assert(mkldnn_ret == 0);
    //dump_data_float_abs("mkldnn_output", mkldnn_output, n, oc, oh, ow);

    if (do_relu) {
      my_relu(resultT->data(), resultT->data(), n, oc, oh, ow, 0.0f);
    }

    // rshift and saturate on output
    if (op.quant() == "INT8") {
      assert(rshift);
      quantizeActivationInt8PerLayerRshift(resultT->data(), resultT->data(),
          size, (uint32_t)rshift->at(0));
    } else if (op.quant() == "INT8_PER_CHANNEL") {
      assert(rshift);
      quantizeActivationInt8PerChannelRShift(resultT->data(), resultT->data(),
          oc, size / oc, rshift->data());
    } else if (op.quant() == "INT8_MULTIPLIER") {
      assert(rshift);
      assert(multiplier);
      quantizeActivationInt8PerChannelMultiplierAndRShift(resultT->data(),
          resultT->data(), oc, size / oc, rshift->data(), multiplier->data());
    } else if (op.quant() == "BF16") {
      auto tensor_bf16 = std::make_unique<std::vector<bfloat16> >(resultT->size());
      FloatToBFloat16(resultT->data(), tensor_bf16->data(), resultT->size()); // with rounding
      BFloat16ToFloat(tensor_bf16->data(), resultT->data(), resultT->size());
    } else if (op.quant() == "NONE") {
    } else {
      assert(0);
    }

    // apply eltwise if needed
    if (op.fused_eltwise_method() == "SUM") {
      assert(eltwise_input);

      if (op.quant() == "INT8" || op.quant() == "INT8_PER_CHANNEL"
          ||op.quant() == "INT8_MULTIPLIER") {
        // fused eltwise support 2 inputs only
        std::vector<float> eltwise_threshold_x(2);
        eltwise_threshold_x[0] = getPreviousOpThreshold(op, op.getNumOperands() - 1);
        eltwise_threshold_x[1] = op.threshold_y_before_eltwise().getValue().convertToFloat();
        float eltwise_threshold_y = op.threshold_y().getValue().convertToFloat();

        // determine rshift for all inputs, and multiplier for each input
        // use max threshold_x to find rshift first
        uint32_t eltwise_rshift;
        std::vector<float> eltwise_multiplier(2);
        float max_threshold_x = *std::max_element(
            std::begin(eltwise_threshold_x), std::end(eltwise_threshold_x));
        eltwise_rshift = findRShiftAndMultiplierFromQScale(max_threshold_x / eltwise_threshold_y);
        LLVM_DEBUG(llvm::errs() << "  threshold_y = " << std::to_string(eltwise_threshold_y)
                                << ", rshift = " << std::to_string(eltwise_rshift) << "\n");
        for (int index = 0; index < 2; ++index) {
          float qscale = eltwise_threshold_x[index] / eltwise_threshold_y;
          eltwise_multiplier[index] = (int8_t)findMultiplierFromQScaleAndRShift(qscale, eltwise_rshift);
          LLVM_DEBUG(llvm::errs()
              << "  threshold_x[" << index << "] = " << std::to_string(eltwise_threshold_x[index])
              << ", multiplier["  << index << "] = " << std::to_string(eltwise_multiplier[index])
              << "\n");
        }

        // make copy of inputs
        std::vector<std::shared_ptr<std::vector<float> > > input_copy(2);
        for (int index = 0; index < 2; ++index) {
          input_copy[index] = make_shared<std::vector<float> >();
        }
        input_copy[0]->assign(eltwise_input->begin(), eltwise_input->end());
        input_copy[1]->assign(resultT->begin(), resultT->end());

        // apply multiplier
        for (int index = 0; index < 2; ++index) {
          for (size_t i = 0; i < input_copy[index]->size(); ++i) {
            (*input_copy[index])[i] = (*input_copy[index])[i] *eltwise_multiplier[index];
          }
        }

        my_eltwise(input_copy[0]->data(), input_copy[1]->data(),
                   resultT->data(), n, oc, oh, ow, 1);

        for (int i = 0; i < size; ++i) {
          resultT->at(i) = (float)applyRShiftAndSaturateInt8(resultT->at(i),
              (uint32_t)eltwise_rshift);
        }

      } else if (op.quant() == "BF16") {
        my_eltwise(eltwise_input->data(), resultT->data(), resultT->data(),
            n, oc, oh, ow, 1);
        auto tensor_bf16 = std::make_unique<std::vector<bfloat16> >(resultT->size());
        // with rounding
        FloatToBFloat16(resultT->data(), tensor_bf16->data(), resultT->size());
        BFloat16ToFloat(tensor_bf16->data(), resultT->data(), resultT->size());

      } else if (op.quant() == "NONE") {
        my_eltwise(eltwise_input->data(), resultT->data(), resultT->data(),
            n, oc, oh, ow, 1);
      }

      if (op.fused_activation_function_after_eltwise() == "RELU") {
        my_relu(resultT->data(), resultT->data(), n, oc, oh, ow, 0.0f);
      } else {
        assert(op.fused_activation_function_after_eltwise() == "NONE");
      }

    } else {
      assert(eltwise_input == nullptr);
      assert(op.fused_eltwise_method() == "NONE");
    }

    valueMapping[result] = std::move(resultT);

    return success();
  }
  if (auto op = dyn_cast<tpu::PermuteOp>(opInst)) {
    LLVM_DEBUG(llvm::errs() << "PermuteOp" << "\n";);

    auto opdT = getOperandTensors(opInst, valueMapping);
    auto result = op.getResult();

    LLVM_DEBUG(llvm::errs() << "  result "; result->getType().dump(); llvm::errs() << "\n";);
    std::vector<int64_t> shape = result->getType().cast<TensorType>().getShape();
    assert(shape.size() == 4);
    auto size = std::accumulate(std::begin(shape), std::end(shape), 1, std::multiplies<>());
    auto resultT = std::make_unique<std::vector<float> >(size);


    int in, ic, ih, iw,on,oc,oh,ow,order0,order1,order2,order3;
    auto input_type = op.input()->getType().cast<TensorType>();
    std::vector<int64_t> i_s(input_type.getShape());
    auto output_type = op.output()->getType().cast<TensorType>();
    std::vector<int64_t> o_s(output_type.getShape());

    //Dirty need to improve!!
    order0 = op.order0().getLimitedValue();
    order1 = op.order1().getLimitedValue();
    order2 = op.order2().getLimitedValue();
    order3 = op.order3().getLimitedValue();

    int ret = 0 ;

    in = i_s[0];
    ic = i_s[1];
    ih = i_s[2];
    iw = i_s[3];

    on = o_s[0];
    oc = o_s[1];
    oh = o_s[2];
    ow = o_s[3];


    //As long as there is one order which is different from the natural order
    // of the data, we need to permute.(from caffe permute layer source code mark)
    if( in==on && ic==oc && ih==oh && iw==ow ){
      valueMapping[result] = std::move(opdT[0]);
    }else{
      float *input = (float *)opdT[0]->data();
      float *output = (float *)resultT.get()->data();
      ret = my_permute(input,output,shape.size(),in,ic,ih,iw,on,oc,oh,ow,order0,order1,order2,order3);
      assert(ret == 0);
      valueMapping[result] = std::move(resultT);
    }
    return success();
  }

  if (auto op = dyn_cast<tpu::NormalizeOp>(opInst)) {
    /*not the same as ssd Normalize op, here only do normalize , reuse "Scale op" for scale operation */
    LLVM_DEBUG(llvm::errs() << "NormalizeOp" << "\n";);
    auto opdT = getOperandTensors(opInst, valueMapping);
    auto result = op.getResult();
    LLVM_DEBUG(llvm::errs() << "  result "; result->getType().dump(); llvm::errs() << "\n";);
    std::vector<int64_t> shape = result->getType().cast<TensorType>().getShape();
    assert(shape.size() == 4);

    auto size = std::accumulate(std::begin(shape), std::end(shape), 1, std::multiplies<>());
    auto resultT = std::make_unique<std::vector<float> >(size);

    bool across_spatial = op.across_spatial();
    //bool channel_shared = op.across_spatial();

    //implement for ssd case first
    assert(!across_spatial);

    int n, c, h, w;
    auto input_type = op.input()->getType().cast<TensorType>();
    std::vector<int64_t> i_s(input_type.getShape());

    n = i_s[0];
    c = i_s[1];
    h = i_s[2];
    w = i_s[3];

    float *input = (float *)opdT[0]->data();
    //float *scale = (float *)opdT[1]->data();
    float *output = (float *)resultT.get()->data();

    int ret = 0 ;
    ret = my_normalize(input,output,across_spatial,n,c,h,w);
    assert(ret == 0);
    valueMapping[result] = std::move(resultT);
    return success();
  }

  if (auto op = dyn_cast<tpu::DeConv2DOp>(opInst)) {
    LLVM_DEBUG(llvm::errs() << "DeConv2DOp" << "\n";);
    auto opdT = getOperandTensors(opInst, valueMapping);
    auto result = op.getResult();
    LLVM_DEBUG(llvm::errs() << "  name " << op.name() << "\n";);
    LLVM_DEBUG(llvm::errs() << "  result "; result->getType().dump(); llvm::errs() << "\n";);
    std::vector<int64_t> shape = result->getType().cast<TensorType>().getShape();
    assert(shape.size() == 4);
    auto size = std::accumulate(std::begin(shape), std::end(shape), 1, std::multiplies<>());
    auto resultT = std::make_unique<std::vector<float> >(size);

    bool with_bias;
    int n, ic, ih, iw, oc, oh, ow, g, kh, kw, sh, sw, ph, pw, dh, dw;
    getDeConv2DOpParam(op, n, ic, ih, iw, oc, oh, ow, g,
                     kh, kw, sh, sw, ph, pw, dh, dw, with_bias);

    std::shared_ptr<std::vector<float> > input = opdT[0];
    std::shared_ptr<std::vector<float> > filter = opdT[1];
    std::shared_ptr<std::vector<float> > bias = nullptr;
    std::shared_ptr<std::vector<float> > rshift = nullptr;
    std::shared_ptr<std::vector<float> > multiplier = nullptr;
    std::shared_ptr<std::vector<float> > per_channel_info = nullptr;
    std::shared_ptr<std::vector<float> > eltwise_input = nullptr;
    if (op.per_channel_info_is_aggregated()) {
      llvm::errs() << "Not support interpret with per_channel_info aggreated\n";
      assert(0);
    }
    getDeConv2DOpVariadicTensors(op, opdT, bias, rshift, multiplier,
        per_channel_info, eltwise_input);

    int mkldnn_ret = mkldnn_deconv(input->data(), filter->data(),
        bias?bias->data():nullptr, resultT->data(),
        n, ic, ih, iw, oc, oh, ow, kh, kw, sh, sw, ph, pw, g);
    assert(mkldnn_ret == 0);
    //dump_data_float_abs("mkldnn_output", mkldnn_output, n, oc, oh, ow);


    // rshift and saturate on output
    if (op.quant() == "INT8") {
      assert(rshift);
      quantizeActivationInt8PerLayerRshift(resultT->data(), resultT->data(),
          size, (uint32_t)rshift->at(0));
    } else if (op.quant() == "INT8_PER_CHANNEL") {
      assert(rshift);
      quantizeActivationInt8PerChannelRShift(resultT->data(), resultT->data(),
          oc, size / oc, rshift->data());
    } else if (op.quant() == "INT8_MULTIPLIER") {
      assert(rshift);
      assert(multiplier);
      quantizeActivationInt8PerChannelMultiplierAndRShift(resultT->data(),
          resultT->data(), oc, size / oc, rshift->data(), multiplier->data());
    } else if (op.quant() == "BF16") {
      auto tensor_bf16 = std::make_unique<std::vector<bfloat16> >(resultT->size());
      FloatToBFloat16(resultT->data(), tensor_bf16->data(), resultT->size()); // with rounding
      BFloat16ToFloat(tensor_bf16->data(), resultT->data(), resultT->size());
    } else if (op.quant() == "NONE") {
    } else {
      assert(0);
    }
    assert(eltwise_input == nullptr);
    assert(op.fused_eltwise_method() == "NONE");

    valueMapping[result] = std::move(resultT);

    return success();
  }


  if (auto op = dyn_cast<tpu::Pool2DOp>(opInst)) {
    LLVM_DEBUG(llvm::errs() << "Pool2DOp" << "\n";);
    auto opdT = getOperandTensors(opInst, valueMapping);
    auto result = op.getResult();
    LLVM_DEBUG(llvm::errs() << "  result "; result->getType().dump();
               llvm::errs() << "\n";);
    std::vector<int64_t> shape = result->getType().cast<TensorType>().getShape();
    assert(shape.size() <= 4);
    auto size = std::accumulate(std::begin(shape), std::end(shape),
                                1, std::multiplies<>());
    auto resultT = std::make_unique<std::vector<float> >(size);

    bool is_average_pool, do_relu;
    int n, c, ih, iw, oh, ow, kh, kw, sh, sw, pt, pb, pl, pr;
    getPool2DOpParam(op, is_average_pool, n, c, ih, iw, oh, ow,
                     kh, kw, sh, sw, pt, pb, pl, pr, do_relu);

    std::shared_ptr<std::vector<float> > input = opdT[0];

    // for INT8, get threshold_x and make copy of input first
    std::vector<float> input_copy;
    float threshold_x;
    float threshold_y;
    if (op.quant() == "INT8" && is_average_pool) {
      // make copy
      auto input_copy = make_shared<std::vector<float> >();
      input_copy->assign(input->begin(), input->end());
      input = input_copy;
      // get threshold
      threshold_x = getPreviousOpThreshold(op);
      threshold_y = op.threshold_y().getValue().convertToFloat();
    }

    float *output_data = resultT->data();
    int mkldnn_ret;
    if (is_average_pool && op.quant() == "INT8" && kh == ih && kw == iw) {
      // Average pool should sum by self, we use conv to help us by filter all 1
      // if use mkldnn, it will dive kh * kw by float,
      // calculate method different from 1880v2
      // 1880v2 will prod (qscale / kh * kw) together

      // Todo: my case only has global average, if your model has other case,
      //       plz add and test
      mkldnn_ret = my_avg_pooling(input->data(), output_data, n, c, ih, iw, oh,
                                  ow, kh, kw, sh, sw, pt, pb, pl, pr);
    } else {
      mkldnn_ret =
          mkldnn_pool(input->data(), output_data, n, c, ih, iw, oh, ow, kh, kw,
                      sh, sw, pt, pb, pl, pr, is_average_pool);
    }
    assert(mkldnn_ret == 0);
    //dump_data_float_abs("mkldnn_output", mkldnn_output, n, c, oh, ow);

    uint32_t rshift = 0;
    // multiplier is taking avg_const into account
    uint32_t multiplier = 0;
    // do quantize for average pooling, max poolings are bypassed
    if (op.quant() == "INT8" && is_average_pool) {
      // determine multiplier and rshift according to threshold_x
      // scale = threshold_x / threshold_y
      // scale will be implemented by hardware as
      // scale = multiplier / (1 << rshift)
      // find a rshift, that put max(multiplier) into range (64, 127)
      //uint32_t rshift;
      //int8_t multiplier;
      float scale = threshold_x / threshold_y;
      float scale_and_avg_const = scale / (kh * kw);
      //rshift = findRShiftAndMultiplierFromQScale(scale_and_avg_const,
      //                                           &multiplier, false, 127);
      rshift = findRShiftAndMultiplierFromQScale(scale_and_avg_const,
                                                 &multiplier, false, 255);

      // apply multiplier, rshift and saturate
      for (int i = 0; i < size; ++i) {
        // restore sum value first
        float sum;
        if (kh == ih && kw == iw){
          // global average
          sum = output_data[i];
        } else {
          sum = (float)(output_data[i] * kh * kw);
        }
        output_data[i] = (float)applyMultiplierAndRShiftAndSaturateInt8(
            sum, rshift, multiplier, false);
      }
    }

    if (op.quant() == "BF16" && is_average_pool) {
      auto tensor_bf16 = std::make_unique<std::vector<bfloat16> >(resultT->size());
      FloatToBFloat16(resultT->data(), tensor_bf16->data(), resultT->size()); // with rounding
      BFloat16ToFloat(tensor_bf16->data(), resultT->data(), resultT->size());
    }

    valueMapping[result] = std::move(resultT);

    return success();
  }
  if (auto op = dyn_cast<tpu::FullyConnectedOp>(opInst)) {
    LLVM_DEBUG(llvm::errs() << "FullyConnectedOp" << "\n";);
    auto opdT = getOperandTensors(opInst, valueMapping);
    auto result = op.getResult();
    LLVM_DEBUG(llvm::errs() << "  result "; result->getType().dump(); llvm::errs() << "\n";);
    std::vector<int64_t> shape = result->getType().cast<TensorType>().getShape();
    assert(shape.size() == 2);
    auto size = std::accumulate(std::begin(shape), std::end(shape), 1, std::multiplies<>());
    auto resultT = std::make_unique<std::vector<float> >(size);

    bool with_transpose, with_bias, do_relu;
    int m, k, n;
    getFullyConnectedOpParam(op, with_transpose, m, k, n, with_bias, do_relu);
    assert(with_transpose == false);

    std::shared_ptr<std::vector<float> > input = opdT[0];
    std::shared_ptr<std::vector<float> > filter = opdT[1];
    std::shared_ptr<std::vector<float> > bias = nullptr;
    std::shared_ptr<std::vector<float> > rshift = nullptr;
    getFullyConnectedOpVariadicTensors(op, opdT, bias, rshift);

    float *output_data = (float *)resultT->data();
    int mkldnn_ret = mkldnn_ip(input->data(), filter->data(),
        bias?bias->data():nullptr, output_data, m, k, n, with_transpose);
    assert(mkldnn_ret == 0);
    //dump_data_float_abs("output_data", output_data, 1, 1, m, n);


    if (do_relu) {
      my_relu(resultT->data(), resultT->data(), 1, 1, 1, n, 0.0f);
    }

    // rshift and saturate on output
    if (op.quant() == "INT8") {
      assert(rshift);
      for (int i = 0; i < size; ++i) {
        output_data[i] = (float)applyRShiftAndSaturateInt8(output_data[i],
                                                           (uint32_t)rshift->at(0));
      }
    } else if (op.quant() == "BF16") {
      auto tensor_bf16 = std::make_unique<std::vector<bfloat16> >(resultT->size());
      FloatToBFloat16(resultT->data(), tensor_bf16->data(), resultT->size()); // with rounding
      BFloat16ToFloat(tensor_bf16->data(), resultT->data(), resultT->size());
    }

    valueMapping[result] = std::move(resultT);

    return success();
  }
  if (auto op = dyn_cast<tpu::ReluOp>(opInst)) {
    LLVM_DEBUG(llvm::errs() << "ReluOp" << "\n";);
    auto opdT = getOperandTensors(opInst, valueMapping);
    auto result = op.getResult();
    LLVM_DEBUG(llvm::errs() << "  result "; result->getType().dump(); llvm::errs() << "\n";);
    std::vector<int64_t> shape = result->getType().cast<TensorType>().getShape();
    assert(shape.size() <= 4);
    auto size = std::accumulate(std::begin(shape), std::end(shape), 1, std::multiplies<>());
    auto resultT = std::make_unique<std::vector<float> >(size);

    int n, c, h, w;
    float negative_slope = op.negative_slope().convertToFloat();
    LLVM_DEBUG(llvm::errs() << "  negative_slope " << negative_slope << "\n";);
    auto input_type = op.x()->getType().cast<TensorType>();
    std::vector<int64_t> i_s(input_type.getShape());
    auto output_type = op.y()->getType().cast<TensorType>();
    std::vector<int64_t> o_s(output_type.getShape());
    assert((i_s == o_s) && "input shape not equal to output shape");

    int ret = 0 ;
    if(i_s.size() == 4){

    n = i_s[0];
    c = i_s[1];
    h = i_s[2];
    w = i_s[3];

    float *input = (float *)opdT[0]->data();
    float *output = (float *)resultT.get()->data();
    ret = my_relu(input, output, n, c, h, w, negative_slope);

    }else if(i_s.size() == 2){ //for (h w) shape relu

      n = 1;
      c = 1;
      h = i_s[0];
      w = i_s[1];
      float *input = (float *)opdT[0]->data();
      float *output = (float *)resultT.get()->data();
      ret = my_relu(input, output, n, c, h, w, negative_slope);

    }
    assert(ret == 0);

    valueMapping[result] = std::move(resultT);

    return success();
  }
  if (auto op = dyn_cast<tpu::PReluOp>(opInst)) {
    LLVM_DEBUG(llvm::errs() << "PReluOp" << "\n";);
    auto opdT = getOperandTensors(opInst, valueMapping);
    auto result = op.getResult();
    LLVM_DEBUG(llvm::errs() << "  name " << op.name() << "\n"
                            << "  result "; result->getType().dump(); llvm::errs() << "\n";);
    std::vector<int64_t> shape =
        result->getType().cast<TensorType>().getShape();
    assert(shape.size() <= 4);
    auto size = std::accumulate(std::begin(shape), std::end(shape), 1,
                                std::multiplies<>());
    auto resultT = std::make_unique<std::vector<float>>(size);

    int n, c, h, w;
    float *negative_slope = opdT[1]->data();

    auto input_type = op.x()->getType().cast<TensorType>();
    std::vector<int64_t> i_s(input_type.getShape());
    auto output_type = op.y()->getType().cast<TensorType>();
    std::vector<int64_t> o_s(output_type.getShape());
    assert((i_s == o_s) && "input shape not equal to output shape");
    assert((i_s.size() == 4) && "PRelu support shape size of 4 now.");

    n = i_s[0];
    c = i_s[1];
    h = i_s[2];
    w = i_s[3];
    float *input = (float *)opdT[0]->data();
    float *output = (float *)resultT.get()->data();

    int ret = my_prelu(input, output, n, c, h, w, negative_slope);
    assert(ret == 0);

    // rshift and saturate on output
    if (op.quant() == "INT8" || op.quant() == "INT8_PER_CHANNEL"
                             || op.quant() == "INT8_MULTIPLIER") {
      std::shared_ptr<std::vector<float> > rshift_pos = nullptr;
      std::shared_ptr<std::vector<float> > multiplier_pos = nullptr;
      std::shared_ptr<std::vector<float> > rshift_neg = nullptr;
      std::shared_ptr<std::vector<float> > multiplier_neg = nullptr;

      // getPReluOpVariadicTensors(op, opdT, rshift_pos, rshift_neg, multiplier_pos, multiplier_neg);
      getPReluOpVariadicTensors(op, opdT, rshift_pos, multiplier_pos, rshift_neg);

      assert(rshift_pos);
      assert(rshift_neg);
      assert(multiplier_pos);
      // assert(multiplier_neg);

      for (int i = 0; i < size; ++i) {
        if (input[i] > 0){
          resultT->at(i) = (float)applyMultiplierAndRShiftAndSaturateInt8(
              resultT->at(i), (uint32_t)rshift_pos->at(0), multiplier_pos->at(0), false);
        } else {
          // resultT->at(i) = (float)applyMultiplierAndRShiftAndSaturateInt8(
          //     resultT->at(i), (uint32_t)rshift_neg->at(0), multiplier_neg->at(0), false);
          resultT->at(i) = (float)applyRShiftAndSaturateInt8(
              resultT->at(i), (uint32_t)rshift_neg->at(0));
        }
      }
    }

    valueMapping[result] = std::move(resultT);

    return success();
  }
  if (auto op = dyn_cast<tpu::SigmoidOp>(opInst)) {
    LLVM_DEBUG(llvm::errs() << "SigmoidOp"
                            << "\n";);
    auto opdT = getOperandTensors(opInst, valueMapping);
    auto result = op.getResult();
    LLVM_DEBUG(llvm::errs() << "  result "; result->getType().dump();
               llvm::errs() << "\n";);
    std::vector<int64_t> shape =
        result->getType().cast<TensorType>().getShape();
    assert(shape.size() <= 4);
    auto size = std::accumulate(std::begin(shape), std::end(shape), 1,
                                std::multiplies<>());
    auto resultT = std::make_unique<std::vector<float>>(size);
    auto input_type = op.input()->getType().cast<TensorType>();
    std::vector<int64_t> i_s(input_type.getShape());
    auto output_type = op.output()->getType().cast<TensorType>();
    std::vector<int64_t> o_s(output_type.getShape());
    assert((i_s == o_s) && "input shape not equal to output shape");
    int n, c, h, w;
    n = i_s[0];
    c = i_s[1];
    h = i_s[2];
    w = i_s[3];
    float *input = (float *)opdT[0]->data();
    float *output = (float *)resultT.get()->data();
    int ret;
    if (op.quant() == "INT8"){
      std::vector<int> data(256, 0);
      float threshold_x = getPreviousOpThreshold(op);
      float threshold_y = getOpThreshold(op);

      assert(threshold_x != 0.0);
      for (int idx = 0; idx < 256; ++idx) {
        char lutInput = static_cast<char>(idx);
        float index = -lutInput * threshold_x / 127.0;
        float lutOutput = 1.0 / (1 + std::exp(index)) * 127.0 / threshold_y;
        int lutOutputI32 = std::floor(lutOutput + 0.5);
        lutOutputI32 = (lutOutputI32 > 127)
                           ? 127
                           : (lutOutputI32 < -128) ? -128 : lutOutputI32;
        data[idx] = lutOutputI32;
      }
      for (int i = 0; i < size; ++i) {
        output[i] = data[(unsigned char)input[i]];
      }
      ret = 0;
    } else {
      ret = my_sigmoid(input, output, n, c, h, w);
    }
    assert(ret == 0);
    valueMapping[result] = std::move(resultT);
    return success();
  }

  if (auto op = dyn_cast<tpu::DummyDataOp>(opInst)) {
    LLVM_DEBUG(llvm::errs() << "DummyDataOp"
                            << "\n";);
    auto opdT = getOperandTensors(opInst, valueMapping);
    auto result = op.getResult();
    LLVM_DEBUG(llvm::errs() << "  result "; result->getType().dump();
               llvm::errs() << "\n";);
    std::vector<int64_t> shape =
        result->getType().cast<TensorType>().getShape();
    assert(shape.size() <= 4);
    auto size = std::accumulate(std::begin(shape), std::end(shape), 1,
                                std::multiplies<>());
    auto resultT = std::make_unique<std::vector<float>>(size);
    valueMapping[result] = std::move(resultT);

    return success();
  }

  if (auto op = dyn_cast<tpu::TanHOp>(opInst)) {
    LLVM_DEBUG(llvm::errs() << "TanHOp" << "\n";);
    auto opdT = getOperandTensors(opInst, valueMapping);
    auto result = op.getResult();
    LLVM_DEBUG(llvm::errs() << "  result "; result->getType().dump(); llvm::errs() << "\n";);
    std::vector<int64_t> shape = result->getType().cast<TensorType>().getShape();
    assert(shape.size() <= 4);
    auto size = std::accumulate(std::begin(shape), std::end(shape), 1, std::multiplies<>());
    auto resultT = std::make_unique<std::vector<float> >(size);

    // TODO: do the actual compute here
    int n, c, h, w;
    //float negative_slope = op.negative_slope().convertToFloat();
    auto input_type = op.x()->getType().cast<TensorType>();
    std::vector<int64_t> i_s(input_type.getShape());
    auto output_type = op.y()->getType().cast<TensorType>();
    std::vector<int64_t> o_s(output_type.getShape());
    assert((i_s == o_s) && "input shape not equal to output shape");
    n = i_s[0];
    c = i_s[1];
    h = i_s[2];
    w = i_s[3];
    float *_input = (float *)opdT[0]->data();
    float *input;
    float *output = (float *)resultT.get()->data();

    auto type = result->getType().cast<TensorType>();
    input = _input;
    if (type.getElementType().isBF16()) {
      input = output;
      // do dequantization
      float threshold_x = getPreviousOpThreshold(op);
      //float threshold_x = 8.0; //<! FIXME: not harcode here
      LLVM_DEBUG(llvm::errs() << "  tanh dequantize, threshold_x = "
                              << std::to_string(threshold_x) << "\n";);
      // FIXME: find value by calibration
      // dirty output
      for (size_t i = 0; i < opdT[0]->size(); ++i) {
        output[i] = input[i];
        if (output[i] > threshold_x) {
          output[i] = threshold_x;
        }
        else if(output[i] < -1.0 * threshold_x) {
          output[i] = -1.0 * threshold_x;
        }
      }
    }

    int ret = my_tanh(input, output, n, c, h, w);
    assert(ret == 0);
    //dump_data_float_abs("mkldnn_output", mkldnn_output, n, c, oh, ow);
    // TODO: End of compute, need refactor

    valueMapping[result] = std::move(resultT);

    return success();
  }
  if (auto op = dyn_cast<tpu::BatchNormOp>(opInst)) {
    LLVM_DEBUG(llvm::errs() << "BatchNormOp" << "\n";);
    auto opdT = getOperandTensors(opInst, valueMapping);
    auto result = op.getResult();
    LLVM_DEBUG(llvm::errs() << "  result "; result->getType().dump(); llvm::errs() << "\n";);
    std::vector<int64_t> shape = result->getType().cast<TensorType>().getShape();
    assert(shape.size() <= 4);
    auto size = std::accumulate(std::begin(shape), std::end(shape), 1, std::multiplies<>());
    auto resultT = std::make_unique<std::vector<float> >(size);

    int n, c, h, w;
    auto input_type = op.x()->getType().cast<TensorType>();
    std::vector<int64_t> i_s(input_type.getShape());
    auto output_type = op.y()->getType().cast<TensorType>();
    std::vector<int64_t> o_s(output_type.getShape());
    assert((i_s == o_s) && "input shape not equal to output shape");

    assert((i_s.size() == 4 || i_s.size() == 2) &&
           "BatchNorm support shape size of 4 or 2 now." );

    n = i_s[0];
    c = i_s[1];
    h = (i_s.size() == 2) ? 1 : i_s[2];
    w = (i_s.size() == 2) ? 1 : i_s[3];

    float *input = (float *)opdT[0]->data();
    float *mean = (float *)opdT[1]->data();
    float *variance = (float *)opdT[2]->data();
    float *scale = (float *)opdT[3]->data();
    float *output = (float *)resultT.get()->data();
    float variance_epsilon = op.variance_epsilon().convertToFloat();
    int ret = my_bn(input, mean, variance, scale, variance_epsilon, output, n, c, h, w);

    assert(ret == 0);

    valueMapping[result] = std::move(resultT);

    return success();
  }
  if (auto op = dyn_cast<tpu::ScaleOp>(opInst)) {
    // check if scale second is load weight op
    auto sec_blob_weight_op = llvm::dyn_cast_or_null<tpu::LoadWeightOp>(
        op.getOperand(1)->getDefiningOp());

    LLVM_DEBUG(llvm::errs() << "ScaleOp" << "\n";);
    auto opdT = getOperandTensors(opInst, valueMapping);
    auto result = op.getResult();
    LLVM_DEBUG(llvm::errs() << "  result "; result->getType().dump(); llvm::errs() << "\n";);
    std::vector<int64_t> shape = result->getType().cast<TensorType>().getShape();
    assert(shape.size() <= 4);
    auto size = std::accumulate(std::begin(shape), std::end(shape), 1, std::multiplies<>());
    auto resultT = std::make_unique<std::vector<float> >(size);

    auto input_type = op.x()->getType().cast<TensorType>();
    std::vector<int64_t> i_s(input_type.getShape());
    auto output_type = op.y()->getType().cast<TensorType>();
    std::vector<int64_t> o_s(output_type.getShape());
    assert((i_s == o_s) && "input shape not equal to output shape");\
    int n, c, h, w;
    n = i_s[0];
    c = i_s[1];
    h = (i_s.size() == 2) ? 1 : i_s[2];
    w = (i_s.size() == 2) ? 1 : i_s[3];
    int oc = o_s[1];

    uint32_t multiplier_prod;
    float *input = (float*)opdT[0]->data();
    float *scale = (float*)opdT[1]->data();
    std::shared_ptr<std::vector<float>> bias = nullptr;
    if (op.with_bias()) {
      bias = opdT[2];
    }

    auto rshift = std::make_shared<std::vector<float>>(1);
    std::shared_ptr<std::vector<float>> multiplier = nullptr;

    if (op.quant() == "INT8" || op.quant() == "INT8_PER_CHANNEL" ||
        op.quant() == "INT8_MULTIPLIER") {
      // if second input is from blob
      // we need caluate rshift and multiplier,
      // otherwise, read rhisft and multiplier from load weight
      if (sec_blob_weight_op) {
        getScaleOpVariadicTensors(op, opdT, bias, rshift, multiplier);
      }else {
        std::vector<float> threshold_x(2);
        float threshold_y;

        for (int index = 0; index < 2; ++index) {
          // get threshold_x
          threshold_x[index] = getPreviousOpThreshold(op, index);
        }
        // get threshold_y
        threshold_y = op.threshold_y().getValue().convertToFloat();
        // determine rshift for all inputs, and multiplier for each input
        // use max threshold_x to find rshift first
        float threshold_prod = std::accumulate(
            threshold_x.begin(), threshold_x.end(), 1.0, std::multiplies<>());
        float qscale = threshold_prod / threshold_y / 127.0;
        rshift->at(0) = (float)findRShiftAndMultiplierFromQScale(qscale, &multiplier_prod, true,
                                                255);
      }
    }
    int ret;
    if (op.with_bias()) {
      ret =
          my_scale(input, scale, bias->data(), resultT->data(), n, c, h, w);
    }else{
      ret = my_scale(input, scale, nullptr, resultT->data(), n, c, h, w);
    }

    if (op.fused_activation_function() == "RELU") {
      my_relu(resultT->data(), resultT->data(), n, c, h, w, 0.0f);
    }

    assert(ret == 0);
    // rshift and saturate on output
    if (op.quant() == "INT8") {
      if(sec_blob_weight_op){
        assert(rshift);
        assert(multiplier);
        for (int i = 0; i < size; ++i) {
          resultT->at(i) = (float)applyMultiplierAndRShiftAndSaturateInt8(
              resultT->at(i), rshift->at(0), multiplier->at(0), true);
      }
      }else{
        assert(rshift);
        for (int i = 0; i < size; ++i) {
          resultT->at(i) = (float)applyMultiplierAndRShiftAndSaturateInt8(
              resultT->at(i), (uint32_t)rshift->at(0), multiplier_prod, true);
        }
      }
    } else if (op.quant() == "INT8_PER_CHANNEL") {
      assert(rshift);
      assert(multiplier);
      int isz = size / oc;
      for (int i = 0; i < oc; ++i) {
        for (int j = 0; j < isz; ++j) {
          resultT->at(i * isz + j) =
              (float)applyMultiplierAndRShiftAndSaturateInt8(
                  resultT->at(i * isz + j), rshift->at(i), multiplier->at(i),
                  true);
        }
      }
    } else if (op.quant() == "BF16") {
<<<<<<< HEAD
      auto tensor_bf16 = std::make_unique<std::vector<bfloat16> >(resultT->size());
      // with rounding
      FloatToBFloat16(resultT->data(), tensor_bf16->data(), resultT->size());
=======
      auto tensor_bf16 =
          std::make_unique<std::vector<bfloat16>>(resultT->size());
      FloatToBFloat16(resultT->data(), tensor_bf16->data(),
                      resultT->size()); // with rounding
>>>>>>> 77134fbe
      BFloat16ToFloat(tensor_bf16->data(), resultT->data(), resultT->size());
    } else if (op.quant() == "NONE") {
    } else {
      assert(0);
    }

    valueMapping[result] = std::move(resultT);
    return success();
  }
  if (auto op = dyn_cast<tpu::EltwiseOp>(opInst)) {
    LLVM_DEBUG(llvm::errs() << "EltwiseOp" << "\n";);
    auto opdT = getOperandTensors(opInst, valueMapping);
    auto result = op.getResult();
    LLVM_DEBUG(llvm::errs() << "  result "; result->getType().dump(); llvm::errs() << "\n";);
    std::vector<int64_t> shape = result->getType().cast<TensorType>().getShape();
    assert(shape.size() <= 4);
    auto size = std::accumulate(std::begin(shape), std::end(shape), 1, std::multiplies<>());
    auto resultT = std::make_unique<std::vector<float> >(size);


#define MAX_ELTWISE_INPUT (2)
    int n, c, h, w;
    auto input_1_type = op.x1()->getType().cast<TensorType>();
    std::vector<int64_t> i1_s(input_1_type.getShape());
    auto input_2_type = op.x2()->getType().cast<TensorType>();
    std::vector<int64_t> i2_s(input_2_type.getShape());
    auto output_type = op.y()->getType().cast<TensorType>();
    std::vector<int64_t> o_s(output_type.getShape());
    assert((i1_s == i2_s) && "two input shapes not equal");
    assert((i1_s == o_s) && "input shape not equal to output shape");
    n = o_s[0];
    c = o_s[1];
    h = o_s[2];
    w = o_s[3];
    float *input[MAX_ELTWISE_INPUT];
    for (int index = 0; index < MAX_ELTWISE_INPUT; ++index) {
      input[index] = (float *)opdT[index]->data();
    }
    float *output = (float *)resultT->data();

    // for INT8, get threshold_x and make copy of input first
    std::vector<float> input_copy[MAX_ELTWISE_INPUT];
    std::vector<float> threshold_x(MAX_ELTWISE_INPUT);
    float threshold_y;
    if (op.quant() == "INT8") {
      for (int index = 0; index < MAX_ELTWISE_INPUT; ++index) {
        // make copy
        std::vector<float> &src_vec = *opdT[index];
        std::copy(src_vec.begin(), src_vec.end(),
                  back_inserter(input_copy[index]));
        input[index] = input_copy[index].data();

        // get threshold_x
        threshold_x[index] = getPreviousOpThreshold(op, index);
      }
      // get threshold_y
      threshold_y = op.threshold_y().getValue().convertToFloat();
    }

    // determine multiplier and rshift according each threshold_x
    // scale[i] = threshold_x[i] / threshold_y
    // each scale will be implemented by hardware as
    // scale[i] = multiplier / (1 << rshift)
    // find a rshift, that put max(multiplier) into range (64, 127)
    uint32_t rshift;
    int8_t multiplier[MAX_ELTWISE_INPUT];
    uint32_t multiplier_prod;
    if (op.quant() == "INT8") {
      if (op.method() == "SUM" || op.method() == "MAX") {
        // determine rshift for all inputs, and multiplier for each input
        // use max threshold_x to find rshift first
        float max_threshold_x =
            *std::max_element(std::begin(threshold_x), std::end(threshold_x));
        rshift = findRShiftAndMultiplierFromQScale(max_threshold_x / threshold_y);
        LLVM_DEBUG(llvm::errs()
                   << "  threshold_y = " << std::to_string(threshold_y)
                   << ", rshift = " << std::to_string(rshift) << "\n");
        for (int index = 0; index < MAX_ELTWISE_INPUT; ++index) {
          float qscale = threshold_x[index] / threshold_y;
          multiplier[index] =
              (int8_t)findMultiplierFromQScaleAndRShift(qscale, rshift);
          LLVM_DEBUG(llvm::errs()
                     << "  threshold_x[" << index
                     << "] = " << std::to_string(threshold_x[index])
                     << ", multiplier[" << index
                     << "] = " << std::to_string(multiplier[index]) << "\n");
        }
        // apply multiplier
        for (int index = 0; index < MAX_ELTWISE_INPUT; ++index) {
          for (size_t i = 0; i < opdT[index]->size(); ++i) {
            input[index][i] = input[index][i] * multiplier[index];
          }
        }
      } else if (op.method() == "PROD") {
        float threshold_prod = std::accumulate(
            threshold_x.begin(), threshold_x.end(), 1.0, std::multiplies<>());
        float qscale = threshold_prod / threshold_y / 127.0;
        rshift = findRShiftAndMultiplierFromQScale(qscale, &multiplier_prod, true, 255);
      } else {
        assert(0); // not support
      }
    }

    int ret;
    if (op.method() == "SUM") {
      ret = my_eltwise(input[0], input[1], output, n, c, h, w, 1);
    } else if (op.method() == "PROD") {
      ret = my_eltwise(input[0], input[1], output, n, c, h, w, 0);
    } else if (op.method() == "MAX") {
      ret = my_eltwise(input[0], input[1], output, n, c, h, w, 2);
    }
    assert(ret == 0);
    if (op.fused_activation_function() == "NONE") {
    } else if (op.fused_activation_function() == "RELU") {
      my_relu(output, output, n, c, h, w, 0.0f);
    } else {
      assert(0);
    }

    // rshift and saturate on output
    if (op.quant() == "INT8") {
      // assert(rshift);
      if (op.method() == "PROD") {
        for (int i = 0; i < size; ++i) {
          output[i] = (float)applyMultiplierAndRShiftAndSaturateInt8(
              output[i], rshift, multiplier_prod, true);
        }
      } else {
        for (int i = 0; i < size; ++i) {
          output[i] =
              (float)applyRShiftAndSaturateInt8(output[i], (uint32_t)rshift);
        }
      }
    } else if (op.quant() == "BF16") {
      auto tensor_bf16 =
          std::make_unique<std::vector<bfloat16>>(resultT->size());
      FloatToBFloat16(resultT->data(), tensor_bf16->data(),
                      resultT->size()); // with rounding
      BFloat16ToFloat(tensor_bf16->data(), resultT->data(), resultT->size());
    }

    valueMapping[result] = std::move(resultT);

    return success();
  }
  if (auto op = dyn_cast<tpu::ReshapeOp>(opInst)) {
    LLVM_DEBUG(llvm::errs() << "ReshapeOp" << "\n";);
    auto opdT = getOperandTensors(opInst, valueMapping);
    auto result = op.getResult();
    LLVM_DEBUG(llvm::errs() << "  result "; result->getType().dump(); llvm::errs() << "\n";);
    std::vector<int64_t> shape = result->getType().cast<TensorType>().getShape();
    assert(shape.size() <= 4);
    auto size = std::accumulate(std::begin(shape), std::end(shape), 1, std::multiplies<>());
    auto resultT = std::make_unique<std::vector<float> >(size);

    auto input_type = op.input()->getType().cast<TensorType>();
    std::vector<int64_t> i_s(input_type.getShape());
    auto output_type = op.output()->getType().cast<TensorType>();
    std::vector<int64_t> o_s(output_type.getShape());
    auto i_size = std::accumulate(std::begin(i_s), std::end(i_s), 1, std::multiplies<>());
    auto o_size = std::accumulate(std::begin(o_s), std::end(o_s), 1, std::multiplies<>());
    assert((i_size == o_size) && "input size not equal to output size");

    // use copy for now
    resultT.get()->assign(opdT[0]->begin(), opdT[0]->end());

    valueMapping[result] = std::move(resultT);

    return success();
  }
  if (auto op = dyn_cast<tpu::CropOp>(opInst)) {
    LLVM_DEBUG(llvm::errs() << "CropOp"
                            << "\n";);

    auto opdT = getOperandTensors(opInst, valueMapping);
    auto result = op.getResult();
    LLVM_DEBUG(llvm::errs() << "  result "; result->getType().dump();
               llvm::errs() << "\n";);
    std::vector<int64_t> output_shape =
        result->getType().cast<TensorType>().getShape();
    auto size = std::accumulate(std::begin(output_shape),
                                std::end(output_shape), 1, std::multiplies<>());
    auto resultT = std::make_unique<std::vector<float>>(size);
    uint32_t bottom_num = opdT.size();
    assert(bottom_num >= 2 && "bottom num is 0 or 1");

    auto crop_start_axis = op.axis();
    int crop_offset_n = op.crop_offset_n().getValue().getLimitedValue();
    int crop_offset_c = op.crop_offset_c().getValue().getLimitedValue();
    int crop_offset_h = op.crop_offset_h().getValue().getLimitedValue();
    int crop_offset_w = op.crop_offset_w().getValue().getLimitedValue();
    vector<int> crop_offset = {crop_offset_n, crop_offset_c, crop_offset_h, crop_offset_w};
    LLVM_DEBUG (llvm::errs() << crop_offset_n << ", " << crop_offset_c << ", "
               << crop_offset_h << "," << crop_offset_w;);

    auto input1 = op.input1()->getType().cast<TensorType>();
    std::vector<int64_t> input_shape1(input1.getShape());
    auto input2 = op.input2()->getType().cast<TensorType>();
    std::vector<int64_t> input_shape2(input2.getShape());

    float *input = (float *)opdT[0]->data();
    float *output = (float *)resultT.get()->data();
    vector<int >indices(size, 0);
    my_crop(input, output, input_shape1.data(), input_shape2.data(),
            output_shape.data(), 0, crop_offset.data(), indices.data());
    valueMapping[result] = std::move(resultT);
    return success();
  }
  if (auto op = dyn_cast<tpu::ConcatOp>(opInst)) {
    LLVM_DEBUG(llvm::errs() << "ConcatOp" << "\n";);
    auto opdT = getOperandTensors(opInst, valueMapping);
    auto result = op.res();
    LLVM_DEBUG(llvm::errs() << "  result "; result->getType().dump(); llvm::errs() << "\n";);
    std::vector<int64_t> shape = result->getType().cast<TensorType>().getShape();
    auto size = std::accumulate(std::begin(shape), std::end(shape), 1, std::multiplies<>());
    auto resultT = std::make_unique<std::vector<float> >(size);
    size_t bottom_num = opdT.size();
    uint32_t n, c, h, w;
    auto concat_axis = op.dimension();
    auto tmp_resultT = std::make_unique<std::vector<float> >(0);
    int shift_idx_c=0;
    int shift_idx_h=0;
    int tmp_w=0;
    assert(bottom_num >= 2 && "bottom num is 0 or 1");
    assert(shape.size() <= 4);
    LLVM_DEBUG(llvm::errs() << "concat_axis =" << concat_axis << "\n";);

    std::vector<float *> input(bottom_num);
    for (size_t index = 0; index < bottom_num; ++index) {
      input[index] = (float *)opdT[index]->data();
    }

    // for INT8, get threshold_x and make copy of input first
    std::vector<std::vector<float> >input_copy(bottom_num);
    std::vector<float> threshold_x(bottom_num);
    float threshold_y;
    if (op.quant() == "INT8") {
      for (size_t index = 0; index < bottom_num; ++index) {
        // make copy
        std::vector<float> &src_vec = *opdT[index];
        std::copy(src_vec.begin(), src_vec.end(), back_inserter(input_copy[index]));
        input[index] = input_copy[index].data();

        // get threshold_x
        threshold_x[index] = getPreviousOpThreshold(op, index);
      }
      // get threshold_y
      threshold_y = op.threshold_y().getValue().convertToFloat();
    }

    // determine multiplier and rshift according each threshold_x
    // scale[i] = threshold_x[i] / threshold_y
    // each scale will be implemented by hardware as
    // scale[i] = multiplier / (1 << rshift)
    // find a rshift, that put max(multiplier) into range (64, 127)
    uint32_t rshift;
    std::vector<int8_t> multiplier(bottom_num);
    if (op.quant() == "INT8") {
      // determine rshift for all inputs, and multiplier for each input
      // use max threshold_x to find rshift first
      float max_threshold_x = *std::max_element(
          std::begin(threshold_x), std::end(threshold_x));
      rshift = findRShiftAndMultiplierFromQScale(max_threshold_x / threshold_y);
      LLVM_DEBUG(llvm::errs() << "  threshold_y = " << std::to_string(threshold_y)
                              << ", rshift = " << std::to_string(rshift) << "\n");
      for (size_t index = 0; index < bottom_num; ++index) {
        float qscale = threshold_x[index] / threshold_y;
        multiplier[index] = (int8_t)findMultiplierFromQScaleAndRShift(qscale, rshift);
        LLVM_DEBUG(llvm::errs()
            << "  threshold_x[" << index << "] = " << std::to_string(threshold_x[index])
            << ", multiplier["  << index << "] = " << std::to_string(multiplier[index])
            << "\n");
      }
    }

    // apply multiplier & saturate
    if (op.quant() == "INT8") {
      for (size_t index = 0; index < bottom_num; ++index) {
        for (size_t i = 0; i < opdT[index]->size(); ++i) {
          input[index][i] = input[index][i] * multiplier[index];
          input[index][i] = (float)applyRShiftAndSaturateInt8(input[index][i], (uint32_t)rshift);
        }
      }
    }
    for (uint32_t i = 0; i < bottom_num; i++) {
      std::vector<int64_t> shape =  op.getOperand(i)->getType().cast<TensorType>().getShape();

      if(shape.size()==4){

        n = shape[0];
        c = shape[1];
        h = shape[2];
        w = shape[3];

        LLVM_DEBUG(llvm::errs() << "shape n:" << n << " c:" << c << " h:"<< h << " w:"<< w <<"\n";);
        LLVM_DEBUG(llvm::errs() << "bottom num:" << opdT.size() << "\n";);
        LLVM_DEBUG(llvm::errs() << "data size:" << opdT[i]->size() << "\n";);

        auto *input_data = input[i];

        if (concat_axis == 0) {
          tmp_resultT.get()->insert(tmp_resultT.get()->end(), opdT[i]->begin(), opdT[i]->end());
        }
        else if (concat_axis == 1) {
          for (uint32_t idx_n = 0; idx_n < n; idx_n++) {
            auto shapeT = std::make_unique<std::vector<float> >(c * h * w);
            int insert_offset = ((idx_n + 1) * shift_idx_c  + idx_n * c) * h * w;
            shapeT.get()->assign(&input_data[idx_n * c * h * w], &input_data[(idx_n + 1) * c * h * w]);
            tmp_resultT.get()->insert(tmp_resultT.get()->begin() + insert_offset, shapeT->begin(), shapeT->end());
          }
          shift_idx_c += c;
        } else if (concat_axis == 2) {
          for (uint32_t idx_n = 0; idx_n < n; idx_n++) {
            for (uint32_t idx_c = 0; idx_c < c ;idx_c++) {
              auto shapeT = std::make_unique<std::vector<float> >(h * w);
              int insert_offset = (idx_n * c * h + (idx_c + 1) * shift_idx_h + idx_c * h) * w;
              shapeT.get()->assign(&input_data[(idx_n * c + idx_c) * h * w], &input_data[(idx_n * c + (idx_c + 1)) * h * w]);
              tmp_resultT.get()->insert(tmp_resultT.get()->begin() + insert_offset, shapeT->begin(), shapeT->end());
            }
          }
          shift_idx_h += h;
        } else
          assert(0 && "not support concat_axis >=3 now\n");
      }else if(shape.size()==2){
          h = shape[0];
          w = shape[1];

          LLVM_DEBUG(llvm::errs() << "shape h:" << h << " w:"<< w <<"\n";);
          LLVM_DEBUG(llvm::errs() << "bottom num:" << opdT.size() << "\n";);
          LLVM_DEBUG(llvm::errs() << "data size:" << opdT[i]->size() << "\n";);
          auto *input_data = input[i];
          if (concat_axis == 0) {
            tmp_resultT.get()->insert(tmp_resultT.get()->end(), opdT[i]->begin(), opdT[i]->end());
          }
          else if (concat_axis == 1) {

            for (uint32_t idx_h = 0; idx_h < h; idx_h++) {
              auto shapeT = std::make_unique<std::vector<float> >(w);
              //int insert_offset = ((idx_h + 1) * idx_h) * h * w;
              //int insert_offset = (idx_h  + (idx_h + 1) * shift_idx_h) * (i=0?w:tmp_w);
              int insert_offset = ((idx_h+1)* tmp_w) + idx_h*w;
              shapeT.get()->assign(&input_data[idx_h * w], &input_data[(idx_h + 1) * w]);
              tmp_resultT.get()->insert(tmp_resultT.get()->begin() + insert_offset, shapeT->begin(), shapeT->end());
            }
            tmp_w += w;
          } else
            assert(0 && "not support concat_axis >=2 now\n");
      }else if(shape.size()==3){
        c = shape[0];
        h = shape[1];
        w = shape[2];

        LLVM_DEBUG(llvm::errs() << "shape c:" << c <<"\n";);
        LLVM_DEBUG(llvm::errs() << "shape h:" << h << " w:"<< w <<"\n";);
        LLVM_DEBUG(llvm::errs() << "bottom num:" << opdT.size() << "\n";);
        LLVM_DEBUG(llvm::errs() << "data size:" << opdT[i]->size() << "\n";);

        auto *input_data = input[i];
        if (concat_axis == 0) {
          tmp_resultT.get()->insert(tmp_resultT.get()->end(), opdT[i]->begin(), opdT[i]->end());
        }else if (concat_axis == 2) {

            assert(c==1);
            for (uint32_t idx_h = 0; idx_h < h; idx_h++) {
            auto shapeT = std::make_unique<std::vector<float> >(w);
            int insert_offset = ((idx_h+1)* tmp_w) + idx_h*w;
            shapeT.get()->assign(&input_data[idx_h * w], &input_data[(idx_h + 1) * w]);
            tmp_resultT.get()->insert(tmp_resultT.get()->begin() + insert_offset, shapeT->begin(), shapeT->end());
          }
          tmp_w += w;
        }else {
          assert(0&&"not support shape size =1 and axis = 1 now ");
        }
       }
    }

    resultT.get()->assign(tmp_resultT.get()->begin(), tmp_resultT.get()->end());
    valueMapping[result] = std::move(resultT);
    return success();
  }

  if (auto op = dyn_cast<tpu::UpsampleOp>(opInst)) {
    LLVM_DEBUG(llvm::errs() << "UpsampleOp" << "\n";);
    auto opdT = getOperandTensors(opInst, valueMapping);
    auto result = op.getResult();
    LLVM_DEBUG(llvm::errs() << "  result "; result->getType().dump(); llvm::errs() << "\n";);
    std::vector<int64_t> shape = result->getType().cast<TensorType>().getShape();
    assert(shape.size() <= 4);
    auto size = std::accumulate(std::begin(shape), std::end(shape), 1, std::multiplies<>());
    auto resultT = std::make_unique<std::vector<float> >(size);

    int n, c, ih, iw, oh, ow, scale;
    auto input_type = op.x()->getType().cast<TensorType>();
    std::vector<int64_t> i_s(input_type.getShape());
    auto output_type = op.y()->getType().cast<TensorType>();
    std::vector<int64_t> o_s(output_type.getShape());
    n = i_s[0];
    c = i_s[1];
    ih = i_s[2];
    iw = i_s[3];
    scale = op.scale().getLimitedValue();
    assert(o_s[0] == n);
    assert(o_s[1] == c);
    oh = o_s[2];
    ow = o_s[3];
    assert(oh ==  ih * scale);
    assert(ow ==  iw * scale);
    float *input = (float *)opdT[0]->data();
    float *output = (float *)resultT.get()->data();
    int ret = my_upsample(input, output, n, c, ih, iw, scale);
    assert(ret == 0);

    valueMapping[result] = std::move(resultT);

    return success();
  }

  if (auto op = dyn_cast<tpu::SliceOp>(opInst)) {
    LLVM_DEBUG(llvm::errs() << "SliceOp" << "\n";);
    auto opdT = getOperandTensors(opInst, valueMapping);
    auto result = op.getResult();
    int axis = op.axis().getValue().getLimitedValue();
    int input_offset = op.input_offset().getValue().getLimitedValue();
    std::vector<int64_t> i_s = op.getOperand()->getType().cast<TensorType>().getShape();

    float *input = (float *)opdT[0]->data();

    input += input_offset;
    LLVM_DEBUG(llvm::errs() << "  result "; result->getType().dump(); llvm::errs() << "\n";);
    std::vector<int64_t> o_s = result->getType().cast<TensorType>().getShape();
    assert(o_s.size() <= 4);
    auto size = std::accumulate(std::begin(o_s), std::end(o_s), 1, std::multiplies<>());
    auto resultT = std::make_unique<std::vector<float> >(size);

    float *output = (float *)resultT.get()->data();
    int ret = my_slice(input, output, axis, i_s, o_s);
    assert(ret == 0);

    valueMapping[result] = std::move(resultT);
    input += size;

    return success();
  }

  if (auto op = dyn_cast<tpu::QuantizationOp>(opInst)) {
    LLVM_DEBUG(llvm::errs() << "QuantizationOp" << "\n";);
    auto opdT = getOperandTensors(opInst, valueMapping);
    auto result = op.getResult();
    LLVM_DEBUG(llvm::errs() << "  result "; result->getType().dump(); llvm::errs() << "\n";);
    std::vector<int64_t> shape = result->getType().cast<TensorType>().getShape();
    auto size = std::accumulate(std::begin(shape), std::end(shape), 1, std::multiplies<>());
    auto resultT = std::make_unique<std::vector<float> >(size);

    if (op.quant() == "INT8") {
      float *input = (float *)opdT[0]->data();
      float *output = (float *)resultT->data();
      float threshold = op.threshold().getValue().convertToFloat();
      LLVM_DEBUG(llvm::errs() << "  quantization, threshold = "
                   << std::to_string(threshold) << "\n";);
      quantizeActivationInt8WithThreshold(output, input, size, threshold);
    } else if (op.quant() == "BF16") {
      auto tensor_bf16 =
          std::make_unique<std::vector<bfloat16>>(resultT->size());
      FloatToBFloat16(opdT[0]->data(), tensor_bf16->data(),
                      opdT[0]->size()); // with rounding
      BFloat16ToFloat(tensor_bf16->data(), resultT->data(), resultT->size());

    } else {
      assert(0);
    }

    valueMapping[result] = std::move(resultT);

    return success();
  }
  if (auto op = dyn_cast<tpu::DequantizationOp>(opInst)) {
    LLVM_DEBUG(llvm::errs() << "DequantizationOp" << "\n";);
    auto opdT = getOperandTensors(opInst, valueMapping);
    auto result = op.getResult();
    LLVM_DEBUG(llvm::errs() << "  result "; result->getType().dump(); llvm::errs() << "\n";);
    std::vector<int64_t> shape = result->getType().cast<TensorType>().getShape();
    auto size = std::accumulate(std::begin(shape), std::end(shape), 1, std::multiplies<>());
    auto resultT = std::make_unique<std::vector<float> >(size);

    if (op.quant() == "INT8") {
      float *input = (float *)opdT[0]->data();
      float *output = (float *)resultT->data();
      float threshold = op.threshold().getValue().convertToFloat();
      LLVM_DEBUG(llvm::errs() << "  quantization, threshold = "
                   << std::to_string(threshold) << "\n";);
      dequantizeActivationInt8WithThreshold(output, input, size, threshold);
    } else if (op.quant() == "BF16") {
      resultT->assign(opdT[0]->begin(), opdT[0]->end());
    } else {
      assert(0);
    }

    valueMapping[result] = std::move(resultT);

    return success();
  }

  if (auto op = dyn_cast<tpu::SoftmaxOp>(opInst)) {
    LLVM_DEBUG(llvm::errs() << "SoftmaxOp" << "\n";);
    auto opdT = getOperandTensors(opInst, valueMapping);
    auto result = op.getResult();
    LLVM_DEBUG(llvm::errs() << "  result "; result->getType().dump(); llvm::errs() << "\n";);
    std::vector<int64_t> shape = result->getType().cast<TensorType>().getShape();
    assert(shape.size() == 2 || shape.size() == 4|| shape.size() == 3);
    auto size = std::accumulate(std::begin(shape), std::end(shape), 1, std::multiplies<>());
    auto resultT = std::make_unique<std::vector<float> >(size);
    float *output = (float *)resultT.get()->data();

    int axis = op.axis().getValue().getLimitedValue();
    int n,c,h,w;
    auto input_type = op.x()->getType().cast<TensorType>();
    std::vector<int64_t> i_s(input_type.getShape());
    auto output_type = op.y()->getType().cast<TensorType>();
    std::vector<int64_t> o_s(output_type.getShape());
    assert((i_s == o_s) && "input shape not equal to output shape");
    float *input = (float *)opdT[0]->data();

    if (shape.size() == 2) {
      n = i_s[0];
      c = i_s[1];

      // do dequantization
      if (0) {
        float threshold_x = getPreviousOpThreshold(op);
        LLVM_DEBUG(llvm::errs() << "  softmax dequantize, threshold_x = "
                                << std::to_string(threshold_x) << "\n";);
        for (size_t i = 0; i < opdT[0]->size(); ++i) {
          input[i] = input[i] * threshold_x / 128.0;
        }
      }

      int ret = my_softmax2D(input, output, n, c);
      assert(ret == 0);
    } else if (shape.size() == 4) {
      int ret = my_softmax4D(input, output, axis, shape);
      assert(ret == 0);
    } else if (shape.size() == 3) {
      c = i_s[0];
      h = i_s[1];
      w = i_s[2];
      //just for axis = 2 now
      assert(axis == 2);
      auto tmp_resultT = std::make_unique<std::vector<float> >(w);

      float *tmp = (float *)tmp_resultT.get()->data();

      for(int ci = 0; ci < c; ci++) {
        for(int hi = 0; hi < h; hi++) {
          for(int wi = 0; wi < w; wi++) {
            tmp[wi] = input[ci * w * h + hi * w + wi];
          }

          int ret = my_softmax2D(tmp, tmp, 1, w);
          assert(ret == 0);
          for(int wi = 0; wi < w; wi++) {
            output[ci * w * h + hi * w + wi] = tmp[wi];
          }
        }  //end for hi
      } //end for ci
    }

    valueMapping[result] = std::move(resultT);
    return success();
  }
  if (auto op = dyn_cast<tpu::DivOp>(opInst)) {
    LLVM_DEBUG(llvm::errs() << "DivOp" << "\n";);
    auto opdT = getOperandTensors(opInst, valueMapping);
    auto result = op.getResult();
    LLVM_DEBUG(llvm::errs() << "  result "; result->getType().dump(); llvm::errs() << "\n";);
    std::vector<int64_t> shape = result->getType().cast<TensorType>().getShape();
    assert(shape.size() == 4);
    auto size = std::accumulate(std::begin(shape), std::end(shape), 1, std::multiplies<>());
    auto resultT = std::make_unique<std::vector<float> >(size);
    float eps = 1.0e-5;


    float threshold_y,threshold_x;
    uint32_t multiplier;
    if (op.quant() == "INT8"|| op.quant() == "INT8_PER_CHANNEL"||op.quant() == "INT8_MULTIPLIER") {
      threshold_y = op.threshold_y().getValue().convertToFloat();
      threshold_x = getPreviousOpThreshold(op);
    }

    float *input = (float *)opdT[0]->data();

    float *output = (float *)resultT->data();

    if (op.quant() == "INT8"|| op.quant() == "INT8_PER_CHANNEL"||op.quant() == "INT8_MULTIPLIER") {
        assert(threshold_x != 0.0);
        std::vector<int> data(256, 0);

        for (int idx = 0; idx < 256; ++idx) {
          char lutInput = static_cast<char>(idx);
          float index = lutInput * threshold_x / 127.0;
          float lutOutput = 1.0 /(index) * 127.0 / threshold_y;
          int lutOutputI32 = std::floor(lutOutput + 0.5);
          lutOutputI32 = (lutOutputI32 > 127)
                             ? 127
                             : (lutOutputI32 < -128) ? -128 : lutOutputI32;
          data[idx] = lutOutputI32;
        }
        for (int i = 0; i < size; ++i) {
          output[i] = data[(unsigned char)input[i]];
        }
<<<<<<< HEAD
    }else if(op.quant() == "BF16"||op.quant() == "NONE"){
     
=======
    }else if(op.quant() == "NONE"){

>>>>>>> 77134fbe
      float numerator = op.numerator().convertToFloat();
      auto input_type = op.input()->getType().cast<TensorType>();
      std::vector<int64_t> i_s(input_type.getShape());

      int n,c,h,w;
      if(i_s.size()==4){
        n = i_s[0];
        c = i_s[1];
        h = i_s[2];
        w = i_s[3];
      }else if(i_s.size()==3){
        n = 1;
        c = i_s[0];
        h = i_s[1];
        w = i_s[2];
      }else{
        assert(0&&"only support shape size 4 or 3");
      }

      for (int i = 0; i < n * c * h * w; ++i) {
        output[i] = numerator/(input[i] + eps);
      }
      if (op.quant() == "BF16"){
        auto tensor_bf16 = std::make_unique<std::vector<bfloat16> >(resultT->size());
        // with rounding
        FloatToBFloat16(resultT->data(), tensor_bf16->data(), resultT->size());
        BFloat16ToFloat(tensor_bf16->data(), resultT->data(), resultT->size());
      }

    }else{
      assert(0&&"not support method");
    }

    valueMapping[result] = std::move(resultT);
    return success();
  }
  if (auto op = dyn_cast<tpu::SqrtOp>(opInst)) {
    LLVM_DEBUG(llvm::errs() << "SqrtOp" << "\n";);
    auto opdT = getOperandTensors(opInst, valueMapping);
    auto result = op.getResult();
    LLVM_DEBUG(llvm::errs() << "  result "; result->getType().dump(); llvm::errs() << "\n";);
    std::vector<int64_t> shape = result->getType().cast<TensorType>().getShape();
    assert(shape.size() == 4);
    auto size = std::accumulate(std::begin(shape), std::end(shape), 1, std::multiplies<>());
    auto resultT = std::make_unique<std::vector<float> >(size);


    float threshold_y,threshold_x;
<<<<<<< HEAD
    
    if (op.quant() == "INT8"|| op.quant() == "INT8_PER_CHANNEL"||op.quant() == "INT8_MULTIPLIER") {
=======

    if (op.quant() != "NONE"){
>>>>>>> 77134fbe
      threshold_y = op.threshold_y().getValue().convertToFloat();
      threshold_x = getPreviousOpThreshold(op);
    }

    float *input = (float *)opdT[0]->data();

    float *output = (float *)resultT->data();

    if (op.quant() == "INT8"|| op.quant() == "INT8_PER_CHANNEL"||op.quant() == "INT8_MULTIPLIER") {
      assert(threshold_x != 0.0);
      std::vector<int> data(256, 0);

      for (int idx = 0; idx < 256; ++idx) {
        char lutInput = static_cast<char>(idx);
        float index = lutInput * threshold_x / 127.0;
        float lutOutput = pow(index,0.5) * 127.0 / threshold_y;
        int lutOutputI32 = std::floor(lutOutput + 0.5);
        lutOutputI32 = (lutOutputI32 > 127)
                           ? 127
                           : (lutOutputI32 < -128) ? -128 : lutOutputI32;
        data[idx] = lutOutputI32;
      }
      for (int i = 0; i < size; ++i) {
        output[i] = data[(unsigned char)input[i]];
      }
    }else if (op.quant() == "BF16" || op.quant() == "NONE"){
      auto input_type = op.input()->getType().cast<TensorType>();
      std::vector<int64_t> i_s(input_type.getShape());

      int n,c,h,w;
      if(i_s.size()==4){
        n = i_s[0];
        c = i_s[1];
        h = i_s[2];
        w = i_s[3];
      }else if(i_s.size()==3){
        n = 1;
        c = i_s[0];
        h = i_s[1];
        w = i_s[2];
      }else{
        assert(0&&"only support shape size 4 or 3");
      }

      for (int i = 0; i < n * c * h * w; ++i) {
        output[i] = pow(input[i],0.5);
      }
      if (op.quant() == "BF16"){
        auto tensor_bf16 = std::make_unique<std::vector<bfloat16> >(resultT->size());
        // with rounding
        FloatToBFloat16(resultT->data(), tensor_bf16->data(), resultT->size());
        BFloat16ToFloat(tensor_bf16->data(), resultT->data(), resultT->size());
      }
    }else{
      assert(0&&"no other quant method is support");
    }

    valueMapping[result] = std::move(resultT);
    return success();
  }

  if (auto op = dyn_cast<tpu::PriorBoxOp>(opInst)) {
    LLVM_DEBUG(llvm::errs() << "PriorBoxOp" << "\n";);
    auto opdT = getOperandTensors(opInst, valueMapping);
    auto result = op.getResult();
    LLVM_DEBUG(llvm::errs() << "  result "; result->getType().dump(); llvm::errs() << "\n";);
    std::vector<int64_t> shape = result->getType().cast<TensorType>().getShape();
    auto size = std::accumulate(std::begin(shape), std::end(shape), 1, std::multiplies<>());
    auto resultT = std::make_unique<std::vector<float> >(size);

    float min_size = op.min_size().convertToFloat();
    float max_size = op.max_size().convertToFloat();
    //float aspect_ratio = op.aspect_ratio0().convertToFloat();
    int aspect_ratios_size = op.aspect_ratios_size().getLimitedValue();
    bool flip = op.flip();
    bool clip = op.clip();
    float variance0 = op.variance0().convertToFloat();
    float variance1 = op.variance1().convertToFloat();
    float variance2 = op.variance2().convertToFloat();
    float variance3 = op.variance3().convertToFloat();
    float offset = op.offset().convertToFloat();
    float step = op.step().convertToFloat();
    vector<float> min_sizes_;
    vector<float> max_sizes_;
    vector<float> aspect_ratios;
    vector<float> aspect_ratios_;
    bool flip_;
    int num_priors_;
    bool clip_;
    vector<float> variance_;
    int img_w_;
    int img_h_;
    float step_w_;
    float step_h_;

    float offset_;

    aspect_ratios.push_back(op.aspect_ratio0().convertToFloat()) ;
    if(aspect_ratios_size==2)
      aspect_ratios.push_back(op.aspect_ratio1().getValue().convertToFloat()) ;

    int max_size_size=op.max_size_size().getLimitedValue();
    int min_size_size=op.min_size_size().getLimitedValue();


  for (int i = 0; i < min_size_size; ++i) {
    min_sizes_.push_back(min_size);
    assert(min_sizes_.back()> 0 && "min_size must be positive.");
    assert(i==0); //more than one min size is not support.
  }

    aspect_ratios_.clear();
    aspect_ratios_.push_back(1.);
    flip_ = flip;
    for (int i = 0; i < aspect_ratios_size; ++i) {
          float ar = aspect_ratios[i];
          bool already_exist = false;
          for (size_t j = 0; j < aspect_ratios_.size(); ++j) {
            if (fabs(ar - aspect_ratios_[j]) < 1e-6) {
              already_exist = true;
              break;
            }
          }
          if (!already_exist) {
            aspect_ratios_.push_back(ar);
            if (flip_) {
              aspect_ratios_.push_back(1./ar);
            }
          }
      }

    num_priors_ = aspect_ratios_.size() * min_sizes_.size();


    max_sizes_.push_back(max_size);
    assert(max_sizes_[0]> min_sizes_[0] && "max_size must be greater than min_size.");
    num_priors_ += 1;

    clip_ = clip;

    // Must and only provide 4 variance.
    assert(variance0> 0);
    variance_.push_back(variance0);
    assert(variance1> 0);
    variance_.push_back(variance1);
    assert(variance2> 0);
    variance_.push_back(variance2);
    assert(variance3> 0);
    variance_.push_back(variance3);

    img_h_ = 0;
    img_w_ = 0;

    assert(step>0&&( "step should be larger than 0."));
    step_h_ = step;
    step_w_ = step;

    offset_ = offset;

  std::vector<int64_t> shape1 = op.getOperand(1)->getType().cast<TensorType>().getShape();
  std::vector<int64_t> shape0 = op.getOperand(0)->getType().cast<TensorType>().getShape();
  assert(shape1.size()==4&&shape0.size()==4);
  const int layer_width = shape0[3];
  const int layer_height = shape0[2];

  int img_width, img_height;
  if (img_h_ == 0 || img_w_ == 0) {
    img_width = shape1[3];
    img_height = shape1[2];
  } else {
    img_width = img_w_;
    img_height = img_h_;
  }
  float step_w, step_h;
  if (step_w_ == 0 || step_h_ == 0) {
    step_w = static_cast<float>(img_width) / layer_width;
    step_h = static_cast<float>(img_height) / layer_height;
  } else {
    step_w = step_w_;
    step_h = step_h_;
  }


  float *top_data = (float *)resultT.get()->data();

  int dim = layer_height * layer_width * num_priors_ * 4;
  int idx = 0;
  for (int h = 0; h < layer_height; ++h) {
    for (int w = 0; w < layer_width; ++w) {
      float center_x = (w + offset_) * step_w;
      float center_y = (h + offset_) * step_h;
      float box_width, box_height;
      for (int s = 0; s < min_size_size; ++s) {
        int min_size_ = min_sizes_[s];
        // first prior: aspect_ratio = 1, size = min_size
        box_width = box_height = min_size_;
        // xmin
        top_data[idx++] = (center_x - box_width / 2.) / img_width;
        // ymin
        top_data[idx++] = (center_y - box_height / 2.) / img_height;
        // xmax
        top_data[idx++] = (center_x + box_width / 2.) / img_width;
        // ymax
        top_data[idx++] = (center_y + box_height / 2.) / img_height;

        if (max_size_size>0) {
          int max_size_ = max_sizes_[s];
          // second prior: aspect_ratio = 1, size = sqrt(min_size * max_size)
          box_width = box_height = sqrt(min_size_ * max_size_);
          // xmin
          top_data[idx++] = (center_x - box_width / 2.) / img_width;
          // ymin
          top_data[idx++] = (center_y - box_height / 2.) / img_height;
          // xmax
          top_data[idx++] = (center_x + box_width / 2.) / img_width;
          // ymax
          top_data[idx++] = (center_y + box_height / 2.) / img_height;
        }

        // rest of priors
        for (size_t r = 0; r < aspect_ratios_.size(); ++r) {
          float ar = aspect_ratios_[r];
          if (fabs(ar - 1.) < 1e-6) {
            continue;
          }
          box_width = min_size_ * sqrt(ar);
          box_height = min_size_ / sqrt(ar);
          // xmin
          top_data[idx++] = (center_x - box_width / 2.) / img_width;
          // ymin
          top_data[idx++] = (center_y - box_height / 2.) / img_height;
          // xmax
          top_data[idx++] = (center_x + box_width / 2.) / img_width;
          // ymax
          top_data[idx++] = (center_y + box_height / 2.) / img_height;
        }
      }
    }
  }
  // clip the prior's coordidate such that it is within [0, 1]
  if (clip_) {
    for (int d = 0; d < dim; ++d) {
      top_data[d] = std::min<float>(std::max<float>(top_data[d], 0.), 1.);
    }
  }

  auto output_type = op.output()->getType().cast<TensorType>();
  std::vector<int64_t> o_s(output_type.getShape());

  // set the variance.
  top_data += (o_s[2]);

  int count = 0;
  for (int h = 0; h < layer_height; ++h) {
    for (int w = 0; w < layer_width; ++w) {
      for (int i = 0; i < num_priors_; ++i) {
        for (int j = 0; j < 4; ++j) {
          top_data[count] = variance_[j];
          ++count;
        }
      }
    }
  }

  valueMapping[result] = std::move(resultT);
  return success();
 }

 if (auto op = dyn_cast<tpu::DetectionOutputOp>(opInst)) {
     LLVM_DEBUG(llvm::errs() << "DetectionOutputOp" << "\n";);

    auto opdT = getOperandTensors(opInst, valueMapping);
    auto result = op.getResult();
    LLVM_DEBUG(llvm::errs() << "  result "; result->getType().dump(); llvm::errs() << "\n";);
    std::vector<int64_t> shape = result->getType().cast<TensorType>().getShape();
    assert(shape.size() <= 4);
    auto size = std::accumulate(std::begin(shape), std::end(shape), 1, std::multiplies<>());
    auto resultT = std::make_unique<std::vector<float> >(size);

    int num_classes_ = op.num_classes().getLimitedValue();
    bool share_location_ = op.share_location();
    int num_loc_classes_ = share_location_ ? 1 : num_classes_;
    int background_label_id_ = op.background_label_id().getValue().getLimitedValue();
    Decode_CodeType code_type_;
    if(op.code_type() == "CORNER"){
      code_type_ = PriorBoxParameter_CodeType_CORNER;
    }else if(op.code_type() == "CENTER_SIZE"){
      code_type_ = PriorBoxParameter_CodeType_CENTER_SIZE;
    }else if(op.code_type() == "CORNER_SIZE"){
      code_type_ = PriorBoxParameter_CodeType_CORNER_SIZE;
    }else{
      assert(0);
    }
    bool variance_encoded_in_target_ =  false;

    int keep_top_k_ = op.keep_top_k().getValue().getLimitedValue();
    float confidence_threshold_ = op.confidence_threshold().getValue().convertToFloat();

    // Parameters used in nms.
    float nms_threshold_ = op.nms_threshold().getValue().convertToFloat();
    float eta_ = 1.0;
    int top_k_ = op.top_k().getValue().getLimitedValue();

    auto input_type0 = op.input()[0]->getType().cast<TensorType>();
    std::vector<int64_t> i_s0(input_type0.getShape());
    auto input_type1 = op.input()[1]->getType().cast<TensorType>();
    std::vector<int64_t> i_s1(input_type1.getShape());
    auto input_type2 = op.input()[2]->getType().cast<TensorType>();
    std::vector<int64_t> i_s2(input_type2.getShape());
    int num = i_s0[0];
    int num_priors_ = i_s2[2]/ 4;

    float* loc_data= (float *)opdT[0]->data();
    float* conf_data = (float *)opdT[1]->data();
    float* prior_data= (float *)opdT[2]->data();


    //calc && sort
    vector<map<int, vector<pair<float ,int>> > > all_conf_scores;
    GetConfidenceScores_opt(conf_data, num, num_priors_, num_classes_, confidence_threshold_, &all_conf_scores);
    for (int i = 0; i < num; ++i) {
      for (int c = 0; c < num_classes_; ++c) {
        if (all_conf_scores[i].find(c) == all_conf_scores[i].end()){
          LLVM_DEBUG(std::cout<<"class with no score idx = %d,"<<c<<"\n";);
          continue;
        }
        vector<pair<float,int> >& scores = all_conf_scores[i].find(c)->second;

        if (top_k_ < (int)scores.size()) {
          std::partial_sort (scores.begin(), scores.begin()+top_k_ ,scores.end(), SortScoreCmp0);
        } else {
          std::sort (scores.begin() , scores.end(), SortScoreCmp0);
        }
      }
    }

    //build keep for decode ,recode vilad index
    float *decode_keep_index;
    int buf_length = 0;
    if (share_location_) {
      buf_length = num * num_priors_;
    } else {
      buf_length = num * num_priors_ * num_classes_;
    }
    decode_keep_index = new float[buf_length];
    memset (decode_keep_index , 0 , buf_length*4);
    float *p = decode_keep_index;
    for (int i = 0; i < num; ++i) {
      if (share_location_) {
        p = decode_keep_index + num_priors_*i;
      }
      for (int c = 0; c < num_classes_; ++c) {
        if (!share_location_) {
          p = decode_keep_index + num_priors_*num_classes_*i + num_priors_*c;
        }
        if (c == background_label_id_) {
          // Ignore background class.
          continue;
        }

        if (all_conf_scores[i].find(c) == all_conf_scores[i].end())
          continue;
        vector<pair<float,int> >& scores = all_conf_scores[i].find(c)->second;
        int length = top_k_ < (int)scores.size() ? top_k_ : scores.size();
        for (int k = 0; k < length; ++k) {
          p[scores[k].second] = 1;
        }
      }
    }

    // Retrieve all location predictions.
    vector<LabelBBox_l> all_loc_preds;
    GetLocPredictions_opt(loc_data, num, num_priors_, num_loc_classes_,
                         share_location_, decode_keep_index, &all_loc_preds);

    // Decode all loc predictions to bboxes.
    vector<LabelBBox_l> all_decode_bboxes;
    const bool clip_bbox = false;
    DecodeBBoxesAll_opt(all_loc_preds, num_priors_ ,prior_data , num,
                       share_location_, num_loc_classes_, background_label_id_,
                       code_type_, variance_encoded_in_target_, clip_bbox,decode_keep_index,
                       &all_decode_bboxes);
    delete [] decode_keep_index;

    int num_kept = 0;
    vector<map<int, vector<pair<float,int>>> > all_indices;
    for (int i = 0; i < num; ++i) {
      const LabelBBox_l& decode_bboxes = all_decode_bboxes[i];
      const map<int, vector<pair<float ,int>> >& conf_scores = all_conf_scores[i];
      map<int, vector<pair<float,int>> > indices;
      int num_det = 0;
      for (int c = 0; c < num_classes_; ++c) {
        if (c == background_label_id_) {
          // Ignore background class.
          continue;
        }
        if (conf_scores.find(c) == conf_scores.end())
          continue;
        int label = share_location_ ? -1 : c;
        if (decode_bboxes.find(label) == decode_bboxes.end()) {
          // Something bad happened if there are no predictions for current label.
          llvm::errs() << "Could not find location predictions for label " << label;
          continue;
        }
        const vector<BBox_l>& bboxes = decode_bboxes.find(label)->second;
        const vector<pair<float ,int>>& aa = conf_scores.find(c)->second;
        ApplyNMSFast_opt(bboxes, aa, confidence_threshold_, nms_threshold_, eta_, top_k_, &(indices[c]));

        num_det += indices[c].size();
      }

      if (keep_top_k_ > -1 && num_det > keep_top_k_) {
        vector<pair<float, pair<int, int> > > score_index_pairs;
        for (auto it = indices.begin();
             it != indices.end(); ++it) {
          int label = it->first;

          const vector<pair<float,int>>& label_indices = it->second;
          for (int j = 0; j < (int)label_indices.size(); ++j) {
            score_index_pairs.push_back(std::make_pair(
            label_indices[j].first, std::make_pair(label, label_indices[j].second)));
          }
        }
        // Keep top k results per image.
        std::sort (score_index_pairs.begin(), score_index_pairs.end(),SortScoreCmp1);
        score_index_pairs.resize(keep_top_k_);
        // Store the new indices.
        map<int, vector<pair<float,int>> > new_indices;
        for (int j = 0; j < (int)score_index_pairs.size(); ++j) {

          int label = score_index_pairs[j].second.first;
          int idx = score_index_pairs[j].second.second;
          float s = score_index_pairs[j].first;


          new_indices[label].push_back(make_pair(s , idx));
        }
        all_indices.push_back(new_indices);
        num_kept += keep_top_k_;
      } else {
        all_indices.push_back(indices);
        num_kept += num_det;
      }
    }
    //float *top_data = (float *)opdT[0]->data();

    float *top_data = (float *)resultT.get()->data();

    int output_size = num*keep_top_k_*1*1*7;
    //init output buf
    for (int i = 0; i < output_size; ++i) {
      top_data[i] = -1;
    }

    if (num_kept == 0) {
      LLVM_DEBUG(llvm::errs() << "Couldn't find any detections";);
      // Generate fake results per image.
      for (int i = 0; i < num; ++i) {
        top_data[0] = i;
        top_data += 7;
      }
    } else {
      int count = 0;
      for (int i = 0; i < num; ++i) {
        const LabelBBox_l& decode_bboxes = all_decode_bboxes[i];
        for (auto it = all_indices[i].begin();
            it != all_indices[i].end(); ++it) {
          int label = it->first;
          int loc_label = share_location_ ? -1 : label;
          if (decode_bboxes.find(loc_label) == decode_bboxes.end()) {
            // Something bad happened if there are no predictions for current label.
            llvm::errs() << "Could not find location predictions for " << loc_label;
            continue;
          }
          const vector<BBox_l>& bboxes = decode_bboxes.find(loc_label)->second;
          vector<pair<float,int>>& indices = it->second;
          for (int j = 0; j < (int)indices.size(); ++j) {

            int idx = indices[j].second;
            top_data[count * 7] = i;
            top_data[count * 7 + 1] = label;
            top_data[count * 7 + 2] = indices[j].first;
            const BBox_l& bbox = bboxes[idx];
            top_data[count * 7 + 3] = bbox.xmin;
            top_data[count * 7 + 4] = bbox.ymin;
            top_data[count * 7 + 5] = bbox.xmax;
            top_data[count * 7 + 6] = bbox.ymax;
            ++count;
          }
        }
      }
    }
    valueMapping[result] = std::move(resultT);
    return success();
  }
  if (auto op = dyn_cast<tpu::PowerOp>(opInst)) {
    LLVM_DEBUG(llvm::errs() << "PowerOp" << "\n";);
    assert(false);
    auto opdT = getOperandTensors(opInst, valueMapping);
    auto result = op.getResult();
    LLVM_DEBUG(llvm::errs() << "  result "; result->getType().dump(); llvm::errs() << "\n";);
    std::vector<int64_t> shape = result->getType().cast<TensorType>().getShape();
    assert(shape.size() <= 4);
    auto size = std::accumulate(std::begin(shape), std::end(shape), 1, std::multiplies<>());
    auto resultT = std::make_unique<std::vector<float> >(size);

    int nchw[4] = {1, 1, 1, 1};
    float power = op.power().convertToFloat();
    float scale = op.scale().convertToFloat();
    float shift = op.shift().convertToFloat();
    //float rshift = op.rshift().getValue().convertToFloat();
    LLVM_DEBUG(llvm::errs() << "  power" << power << ", scale " << scale << ", shift " << shift << "\n";);
    auto input_type = op.x()->getType().cast<TensorType>();
    std::vector<int64_t> i_s(input_type.getShape());
    auto output_type = op.y()->getType().cast<TensorType>();
    std::vector<int64_t> o_s(output_type.getShape());
    assert((i_s == o_s) && "input shape not equal to output shape");
    for (uint64_t i = 0; i < i_s.size(); i++) {
      nchw[i] = i_s[i];
    }

    ///
    /// How to get Qscale value:
    ///
    /// X = Sx*Qy
    /// Y = Sy*Qy
    /// Sx = thrx /127
    /// Sy = thry /127
    ///
    /// Y=X*X
    /// ==> Sy*Qy=Sx*Qx*Sx*Qx
    /// ==> Qy = ((thrx*thrx/(127))*(Qx*Qx))/thry
    /// ==> Qscale = (thrx*thrx/127)/thry
    ///

    float threshold_y,threshold_x,qscale,rshift;
    uint32_t multiplier;
    if (op.quant() != "NONE"){

      threshold_y = op.threshold_y().getValue().convertToFloat();
      threshold_x = getPreviousOpThreshold(op);
      qscale = (threshold_x*threshold_x) /(127.0*threshold_y);
    }

    if (op.quant() == "INT8"|| op.quant() == "INT8_PER_CHANNEL") {
      rshift = findRShiftAndMultiplierFromQScale(qscale);
      multiplier = findMultiplierFromQScaleAndRShift(qscale, rshift);
    }else if(op.quant() == "INT8_MULTIPLIER"){
      rshift = (float)findRShiftAndMultiplierFromQScale(qscale, &multiplier, true,255);
    }else if(op.quant() == "NONE"){

    }else{
      assert(0&&"no other quant method is support");
    }

    #define POWER_INPUT_NR (1)
    float *input[POWER_INPUT_NR];
    for (int index = 0; index < POWER_INPUT_NR; ++index) {
      input[index] = (float *)opdT[index]->data();
    }

    float *output = (float *)resultT.get()->data();

    if (op.quant() == "INT8"|| op.quant() == "INT8_PER_CHANNEL"||op.quant() == "INT8_MULTIPLIER") {
      assert(threshold_x != 0.0);
      std::vector<int> data(256, 0);

      for (int idx = 0; idx < 256; ++idx) {
        char lutInput = static_cast<char>(idx);
        float index = lutInput * threshold_x / 127.0;
        float lutOutput = pow(index,2) * 127.0 / threshold_y;
        int lutOutputI32 = std::floor(lutOutput + 0.5);
        lutOutputI32 = (lutOutputI32 > 127)
                           ? 127
                           : (lutOutputI32 < -128) ? -128 : lutOutputI32;
        data[idx] = lutOutputI32;
      }
      for (int i = 0; i < size; ++i) {
        output[i] = data[(unsigned char)input[0][i]];
      }
    } else  {

      if (op.quant() == "INT8"|| op.quant() == "INT8_PER_CHANNEL") {
        scale = scale*(threshold_y/threshold_x)*multiplier;
        shift = shift*(threshold_y/127.0)*multiplier;
        scale = (float)applyRShiftAndSaturateInt8(scale, (uint32_t)rshift);
        shift = (float)applyRShiftAndSaturateInt8(shift, (uint32_t)rshift);
      }else if(op.quant() == "INT8_MULTIPLIER"){
        scale = scale*(threshold_y/threshold_x);
        shift = shift*(threshold_y/127.0);
        scale = (float)applyMultiplierAndRShiftAndSaturateInt8(scale,rshift,  multiplier);
        shift = (float)applyMultiplierAndRShiftAndSaturateInt8(shift,rshift,  multiplier);
      }

      int ret = my_power(input[0], output, nchw[0], nchw[1], nchw[2], nchw[3], scale, shift, power);
      assert(ret == 0);

      // rshift and saturate on output

      //assert(rshift);
      for (int i = 0; i < size; ++i) {
        if (op.quant() == "INT8"|| op.quant() == "INT8_PER_CHANNEL") {
          output[i] = output[i]*multiplier;
          output[i] = (float)applyRShiftAndSaturateInt8(output[i], (uint32_t)rshift);
        }else if(op.quant() == "INT8_MULTIPLIER"){
          output[i] = (float)applyMultiplierAndRShiftAndSaturateInt8(output[i],rshift,  multiplier);
        }
        /* else if (op.quant() == "BF16"){
              auto tensor_bf16 = std::make_unique<std::vector<bfloat16> >(resultT->size());
              FloatToBFloat16(resultT->data(), tensor_bf16->data(), resultT->size()); // with rounding
              BFloat16ToFloat(tensor_bf16->data(), resultT->data(), resultT->size());
        }*/
      }
    }

    valueMapping[result] = std::move(resultT);
    return success();
  }

  if (auto op = dyn_cast<ConstantOp>(opInst)) {
    LLVM_DEBUG(llvm::errs() << "ConstantOp" << "\n";);
    //op.dump();
    // we don't use this Op anymore
    assert(0);

    // it it safe to ignore, put null pointer to the valueMapping
    auto result = op.getResult();
    valueMapping[result] = std::move(nullptr);

    return success();
  }

  if (auto op = dyn_cast<ReturnOp>(opInst)) {
    LLVM_DEBUG(llvm::errs() << "ReturnOp" << "\n";);
    // do nothing
    return success();
  }

  return opInst.emitError("unsupported operation: ")
         << opInst.getName();
}

LogicalResult ModuleInterpreter::runBlock(Block &bb) {
  // Traverse operations.
  for (auto &op : bb) {
    if (failed(runOperation(op)))
      return failure();
  }
  return success();
}

LogicalResult ModuleInterpreter::runOneFunction(FuncOp func) {
  LLVM_DEBUG(llvm::errs() << "func " << func.getName() << "\n";);
  // run blocks one by one.
  for (Block &bb : func.getBlocks()) {
    if (failed(runBlock(bb)))
      return failure();
  }
  return success();
}

LogicalResult ModuleInterpreter::runFunctions() {
  for (FuncOp function : mlirModule.getOps<FuncOp>()) {
    LLVM_DEBUG(llvm::errs() << "run " << function.getName() << "\n";);

    if (!function.getName().equals("tpu_func")) {
      //continue;
      assert(0);
    }
    if (failed(runOneFunction(function)))
      return failure();
  }

  return success();
}

LogicalResult ModuleInterpreter::doRun(std::vector<int64_t> input_shape, std::vector<float> &input_vec,
                                       std::map<std::string, std::vector<float> > *results,
                                       std::map<std::string, std::vector<float> > *allTensorMap) {
  // set inputs
  auto inputs = getInputsList();
  assert(inputs.size() == 1);
  std::vector<int64_t> shape = inputs[0]->getType().template cast<TensorType>().getShape();

  assert(input_shape == shape);
  assert((int64_t)input_vec.size() == std::accumulate(shape.begin(), shape.end(), 1,
                                                        std::multiplies<int64_t>()));
  updateValue(inputs[0], input_vec);

  // inference
  if (failed(runFunctions()))
    return failure();

  // get results
  assert(results);
  value_map_t resultsMap = getResults();
  for (auto it = resultsMap.begin(); it != resultsMap.end(); it++) {
    auto op = it->first->getDefiningOp();
    assert(op);
    auto vec = it->second.get();
    assert(vec);
    // deep copy
    (*results)[getOpName(op).str()] = *vec;
  }

  // get all tensor data if needed
  if (allTensorMap) {
    value_map_t valueMap = getValueMap();
    for (auto it = valueMap.begin(); it != valueMap.end(); it++) {
      auto op = it->first->getDefiningOp();
      if (!op) {
        //it->first->dump();
        continue;
      }
      if (auto loadWeightOp = dyn_cast<tpu::LoadWeightOp>(op)) {
        continue;
      }
      auto vec = it->second.get();
      assert(vec);
      // deep copy
      (*allTensorMap)[getOpName(op).str()] = *vec;
    }
  }

  return success();
}

static bool isValidTpuOp(Operation &op)
{
  return (!isa<tpu::LoadWeightOp>(op) && !isa<tpu::LoadFileOp>(op) &&
          op.getName().getDialect().str() == "tpu");
}

LogicalResult runTpuModule(ModuleOp m,
    std::vector<int64_t> input_shape, std::vector<float> &input_vec,
    std::map<std::string, std::vector<float> > *results,
    std::map<std::string, std::vector<int64_t> > *shapeMap,
    std::map<std::string, std::vector<float> > *allTensorMap) {

  return runTpuModule(m, nullptr, input_shape, input_vec, results, shapeMap, allTensorMap);
}

LogicalResult runTpuModule(ModuleOp m, ModuleInterpreter *interpreter,
    std::vector<int64_t> input_shape, std::vector<float> &input_vec,
    std::map<std::string, std::vector<float> > *results,
    std::map<std::string, std::vector<int64_t> > *shapeMap,
    std::map<std::string, std::vector<float> > *allTensorMap) {
  for (FuncOp function : m.getOps<FuncOp>()) {
    for (Block &bb : function.getBlocks()) {
      for (auto &op : bb) {
        if (!isValidTpuOp(op)) {
          continue;
        }
        // TODO: Only support one output tesor for now.
        auto result = op.getResult(0);
        std::vector<int64_t> shape = result->getType().cast<TensorType>().getShape();
        (*shapeMap)[getOpName(&op).str()] = shape;
      }
    }
  }

  LogicalResult ret = failure();
  if (interpreter != nullptr) {
    ret = ModuleInterpreter::runModule<>(interpreter, input_shape, input_vec, results, allTensorMap);
  } else {
    ret = ModuleInterpreter::runModule<>(m, input_shape, input_vec, results, allTensorMap);
  }

  return ret;
}

} // namespace mlir<|MERGE_RESOLUTION|>--- conflicted
+++ resolved
@@ -928,16 +928,10 @@
         }
       }
     } else if (op.quant() == "BF16") {
-<<<<<<< HEAD
-      auto tensor_bf16 = std::make_unique<std::vector<bfloat16> >(resultT->size());
-      // with rounding
-      FloatToBFloat16(resultT->data(), tensor_bf16->data(), resultT->size());
-=======
       auto tensor_bf16 =
           std::make_unique<std::vector<bfloat16>>(resultT->size());
       FloatToBFloat16(resultT->data(), tensor_bf16->data(),
                       resultT->size()); // with rounding
->>>>>>> 77134fbe
       BFloat16ToFloat(tensor_bf16->data(), resultT->data(), resultT->size());
     } else if (op.quant() == "NONE") {
     } else {
@@ -1547,13 +1541,7 @@
         for (int i = 0; i < size; ++i) {
           output[i] = data[(unsigned char)input[i]];
         }
-<<<<<<< HEAD
     }else if(op.quant() == "BF16"||op.quant() == "NONE"){
-     
-=======
-    }else if(op.quant() == "NONE"){
-
->>>>>>> 77134fbe
       float numerator = op.numerator().convertToFloat();
       auto input_type = op.input()->getType().cast<TensorType>();
       std::vector<int64_t> i_s(input_type.getShape());
@@ -1602,13 +1590,7 @@
 
 
     float threshold_y,threshold_x;
-<<<<<<< HEAD
-    
     if (op.quant() == "INT8"|| op.quant() == "INT8_PER_CHANNEL"||op.quant() == "INT8_MULTIPLIER") {
-=======
-
-    if (op.quant() != "NONE"){
->>>>>>> 77134fbe
       threshold_y = op.threshold_y().getValue().convertToFloat();
       threshold_x = getPreviousOpThreshold(op);
     }
