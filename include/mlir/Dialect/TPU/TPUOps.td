--- conflicted
+++ resolved
@@ -398,16 +398,10 @@
     Performs concat operation on inputs.
   }];
 
-  let arguments = (
-    ins Variadic<AnyTensor>:$val,
-        DefaultValuedAttr<I32Attr, "1">: $dimension
-  );
-
-<<<<<<< HEAD
    let arguments = (
      ins Variadic<AnyTensor>:$val,
-         OptionalAttr<StrAttr>:$name,
-         DefaultValuedAttr<I32Attr, "1">: $dimension
+     OptionalAttr<StrAttr>:$name,
+     DefaultValuedAttr<I32Attr, "1">: $dimension
    );
 
    let verifier = [{
@@ -432,31 +426,6 @@
      return success();
    }];
 
-   let results = (outs AnyTensor:$res);
-=======
-  let verifier = [{
-    auto firstType = getOperand(0)->getType().cast<RankedTensorType>();
-
-    auto firstShape = firstType.getShape();
-    int numOperands = getNumOperands();
-    for (int i = 1; i < numOperands; i++) {
-      auto secondType = getOperand(i)->getType().cast<RankedTensorType>();
-
-      if (firstType.getRank() != secondType.getRank()) {
-        return emitOpError() << "operands (0) and" << "(" << i << ")" << "do not match rank.";
-      }
-
-      auto secondShape = secondType.getShape();
-      for (int d = 0; d < firstType.getRank(); ++d) {
-        if (firstShape[d] != secondShape[d] && d != dimension()) {
-          return emitOpError() << "operands (0) and (" << "i" << "non-concat dimensions do not match ";
-        }
-      }
-    }
-    return success();
-  }];
->>>>>>> ddddcdac
-
   let results = (outs AnyTensor:$res);
 }
 
